--- conflicted
+++ resolved
@@ -180,16 +180,9 @@
 }
 
 .xterm-decoration-scrollbar {
-<<<<<<< HEAD
-    z-index: 6;
+    z-index: 7;
     position: absolute;
-    top: 0px;
-    right: 0px;
-=======
-    z-index: 7;
-    position: sticky;
     top: 0;
     right: 0;
->>>>>>> 2f85448e
     width: 50px;
 } 
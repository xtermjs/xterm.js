--- conflicted
+++ resolved
@@ -46,13 +46,8 @@
     "@typescript-eslint/eslint-plugin": "^4.0.0",
     "@typescript-eslint/parser": "^3.10.1",
     "chai": "^4.2.0",
-<<<<<<< HEAD
-    "deep-equal": "^2.0.3",
+    "deep-equal": "^2.0.4",
     "eslint": "^7.11.0",
-=======
-    "deep-equal": "^2.0.4",
-    "eslint": "^7.10.0",
->>>>>>> 2e43f615
     "express": "^4.17.1",
     "express-ws": "^4.0.0",
     "glob": "^7.0.5",

--- conflicted
+++ resolved
@@ -5,14 +5,6 @@
     { "path": "./src/browser" },
     { "path": "./test/api" },
     { "path": "./test/benchmark" },
-<<<<<<< HEAD
-    { "path": "./addons/xterm-addon-attach/src" },
-    { "path": "./addons/xterm-addon-fit/src" },
-    { "path": "./addons/xterm-addon-search/src" },
-    { "path": "./addons/xterm-addon-web-links/src" },
-    { "path": "./addons/xterm-addon-webgl/src" },
-    { "path": "./addons/xterm-addon-image/src" }
-=======
     { "path": "./addons/xterm-addon-attach" },
     { "path": "./addons/xterm-addon-fit" },
     { "path": "./addons/xterm-addon-ligatures" },
@@ -20,7 +12,7 @@
     { "path": "./addons/xterm-addon-serialize" },
     { "path": "./addons/xterm-addon-unicode11" },
     { "path": "./addons/xterm-addon-web-links" },
-    { "path": "./addons/xterm-addon-webgl" }
->>>>>>> a5e269a3
+    { "path": "./addons/xterm-addon-webgl" },
+    { "path": "./addons/xterm-addon-image/src" }
   ]
 }
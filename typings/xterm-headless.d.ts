/**
 * @license MIT
 *
 * This contains the type declarations for the xterm.js library. Note that
 * some interfaces differ between this file and the actual implementation in
 * src/, that's because this file declares the *public* API which is intended
 * to be stable and consumed by external programs.
 */

declare module '@xterm/headless' {
  /**
   * A string representing log level.
   */
  export type LogLevel = 'trace' | 'debug' | 'info' | 'warn' | 'error' | 'off';

  /**
   * An object containing options for the terminal.
   */
  export interface ITerminalOptions {
    /**
     * Whether to allow the use of proposed API. When false, any usage of APIs
     * marked as experimental/proposed will throw an error. The default is
     * false.
     */
    allowProposedApi?: boolean;

    /**
     * Whether background should support non-opaque color. It must be set before
     * executing the `Terminal.open()` method and can't be changed later without
     * executing it again. Note that enabling this can negatively impact
     * performance.
     */
    allowTransparency?: boolean;

    /**
     * If enabled, alt + click will move the prompt cursor to position
     * underneath the mouse. The default is true.
     */
    altClickMovesCursor?: boolean;

    /**
     * When enabled the cursor will be set to the beginning of the next line
     * with every new line. This is equivalent to sending '\r\n' for each '\n'.
     * Normally the termios settings of the underlying PTY deals with the
     * translation of '\n' to '\r\n' and this setting should not be used. If you
     * deal with data from a non-PTY related source, this settings might be
     * useful.
     */
    convertEol?: boolean;

    /**
     * Whether the cursor blinks.
     */
    cursorBlink?: boolean;

    /**
     * The style of the cursor.
     */
    cursorStyle?: 'block' | 'underline' | 'bar';

    /**
     * The width of the cursor in CSS pixels when `cursorStyle` is set to 'bar'.
     */
    cursorWidth?: number;

    /**
     * Whether to draw custom glyphs instead of using the font for the following
     * unicode ranges:
     *
     * - Box Drawing (U+2500-U+257F)
     * - Box Elements (U+2580-U+259F)
<<<<<<< HEAD
     * - Powerline Symbols (U+E0A0–U+E0DF)
=======
     * - Braille Patterns (U+2800-U+28FF)
     * - Powerline Symbols (U+E0A0–U+E0BF)
>>>>>>> d6058038
     * - Symbols for Legacy Computing (U+1FB00–U+1FBFF)
     *
     * This will typically result in better rendering with continuous lines,
     * even when line height and letter spacing is used. Note that this doesn't
     * work with the DOM renderer which renders all characters using the font.
     * The default is true.
     */
    customGlyphs?: boolean;

    /**
     * Whether input should be disabled.
     */
    disableStdin?: boolean;

    /**
     * Whether to draw bold text in bright colors. The default is true.
     */
    drawBoldTextInBrightColors?: boolean;

    /**
     * The spacing in whole pixels between characters.
     */
    letterSpacing?: number;

    /**
     * The line height used to render text.
     */
    lineHeight?: number;

    /**
     * What log level to use, this will log for all levels below and including
     * what is set:
     *
     * 1. trace
     * 2. debug
     * 3. info (default)
     * 4. warn
     * 5. error
     * 6. off
     */
    logLevel?: LogLevel;

    /**
     * A logger to use instead of `console`.
     */
    logger?: ILogger | null;

    /**
     * Whether to treat option as the meta key.
     */
    macOptionIsMeta?: boolean;

    /**
     * Whether holding a modifier key will force normal selection behavior,
     * regardless of whether the terminal is in mouse events mode. This will
     * also prevent mouse events from being emitted by the terminal. For
     * example, this allows you to use xterm.js' regular selection inside tmux
     * with mouse mode enabled.
     */
    macOptionClickForcesSelection?: boolean;

    /**
     * The minimum contrast ratio for text in the terminal, setting this will
     * change the foreground color dynamically depending on whether the contrast
     * ratio is met. Example values:
     *
     * - 1: The default, do nothing.
     * - 4.5: Minimum for WCAG AA compliance.
     * - 7: Minimum for WCAG AAA compliance.
     * - 21: White on black or black on white.
     */
    minimumContrastRatio?: number;

    /**
     * Whether to reflow the line containing the cursor when the terminal is
     * resized. Defaults to false, because shells usually handle this
     * themselves.
     */
    reflowCursorLine?: boolean;

    /**
     * Whether to rescale glyphs horizontally that are a single cell wide but
     * have glyphs that would overlap following cell(s). This typically happens
     * for ambiguous width characters (eg. the roman numeral characters U+2160+)
     * which aren't featured in monospace fonts. This is an important feature
     * for achieving GB18030 compliance.
     *
     * The following glyphs will never be rescaled:
     *
     * - Emoji glyphs
     * - Powerline glyphs
     * - Nerd font glyphs
     *
     * Note that this doesn't work with the DOM renderer. The default is false.
     */
    rescaleOverlappingGlyphs?: boolean;

    /**
     * Whether to select the word under the cursor on right click, this is
     * standard behavior in a lot of macOS applications.
     */
    rightClickSelectsWord?: boolean;

    /**
     * Whether screen reader support is enabled. When on this will expose
     * supporting elements in the DOM to support NVDA on Windows and VoiceOver
     * on macOS.
     */
    screenReaderMode?: boolean;

    /**
     * The amount of scrollback in the terminal. Scrollback is the amount of
     * rows that are retained when lines are scrolled beyond the initial
     * viewport. Defaults to 1000.
     */
    scrollback?: number;

    /**
     * If enabled the Erase in Display All (ED2) escape sequence will push
     * erased text to scrollback, instead of clearing only the viewport portion.
     * This emulates PuTTY's default clear screen behavior.
     */
    scrollOnEraseInDisplay?: boolean;

    /**
     * The scrolling speed multiplier used for adjusting normal scrolling speed.
     */
    scrollSensitivity?: number;

    /**
     * The duration to smoothly scroll between the origin and the target in
     * milliseconds. Set to 0 to disable smooth scrolling and scroll instantly.
     */
    smoothScrollDuration?: number;

    /**
     * The size of tab stops in the terminal.
     */
    tabStopWidth?: number;

    /**
     * The color theme of the terminal.
     */
    theme?: ITheme;

    /**
     * Compatibility information when the pty is known to be hosted on Windows.
     * Setting this will turn on certain heuristics/workarounds depending on the
     * values:
     *
     * - `if (!!windowsCompat)`
     *   - When increasing the rows in the terminal, the amount increased into
     *     the scrollback. This is done because ConPTY does not behave like
     *     expect scrollback to come back into the viewport, instead it makes
     *     empty rows at of the viewport. Not having this behavior can result in
     *     missing data as the rows get replaced.
     * - `if !(backend === 'conpty' && buildNumber >= 21376)`
     *   - Reflow is disabled
     *   - Lines are assumed to be wrapped if the last character of the line is
     *     not whitespace.
     */
    windowsPty?: IWindowsPty;

    /**
     * A string containing all characters that are considered word separated by
     * the double click to select work logic.
     */
    wordSeparator?: string;

    /**
     * Enable various window manipulation and report features.
     * All features are disabled by default for security reasons.
     */
    windowOptions?: IWindowOptions;
  }

  /**
   * An object containing additional options for the terminal that can only be
   * set on start up.
   */
  export interface ITerminalInitOnlyOptions {
    /**
     * The number of columns in the terminal.
     */
    cols?: number;

    /**
     * The number of rows in the terminal.
     */
    rows?: number;
  }

  /**
   * Contains colors to theme the terminal with.
   */
  export interface ITheme {
    /** The default foreground color */
    foreground?: string;
    /** The default background color */
    background?: string;
    /** The cursor color */
    cursor?: string;
    /** The accent color of the cursor (fg color for a block cursor) */
    cursorAccent?: string;
    /** The selection background color (can be transparent) */
    selection?: string;
    /** ANSI black (eg. `\x1b[30m`) */
    black?: string;
    /** ANSI red (eg. `\x1b[31m`) */
    red?: string;
    /** ANSI green (eg. `\x1b[32m`) */
    green?: string;
    /** ANSI yellow (eg. `\x1b[33m`) */
    yellow?: string;
    /** ANSI blue (eg. `\x1b[34m`) */
    blue?: string;
    /** ANSI magenta (eg. `\x1b[35m`) */
    magenta?: string;
    /** ANSI cyan (eg. `\x1b[36m`) */
    cyan?: string;
    /** ANSI white (eg. `\x1b[37m`) */
    white?: string;
    /** ANSI bright black (eg. `\x1b[1;30m`) */
    brightBlack?: string;
    /** ANSI bright red (eg. `\x1b[1;31m`) */
    brightRed?: string;
    /** ANSI bright green (eg. `\x1b[1;32m`) */
    brightGreen?: string;
    /** ANSI bright yellow (eg. `\x1b[1;33m`) */
    brightYellow?: string;
    /** ANSI bright blue (eg. `\x1b[1;34m`) */
    brightBlue?: string;
    /** ANSI bright magenta (eg. `\x1b[1;35m`) */
    brightMagenta?: string;
    /** ANSI bright cyan (eg. `\x1b[1;36m`) */
    brightCyan?: string;
    /** ANSI bright white (eg. `\x1b[1;37m`) */
    brightWhite?: string;
    /** ANSI extended colors (16-255) */
    extendedAnsi?: string[];
  }

  /**
   * Pty information for Windows.
   */
  export interface IWindowsPty {
    /**
     * What pty emulation backend is being used.
     */
    backend?: 'conpty' | 'winpty';
    /**
     * The Windows build version (eg. 19045)
     */
    buildNumber?: number;
  }

  /**
   * A replacement logger for `console`.
   */
  export interface ILogger {
    /**
     * Log a trace message, this will only be called if
     * {@link ITerminalOptions.logLevel} is set to trace.
     */
    trace(message: string, ...args: any[]): void;
    /**
     * Log a debug message, this will only be called if
     * {@link ITerminalOptions.logLevel} is set to debug or below.
     */
    debug(message: string, ...args: any[]): void;
    /**
     * Log a debug message, this will only be called if
     * {@link ITerminalOptions.logLevel} is set to info or below.
     */
    info(message: string, ...args: any[]): void;
    /**
     * Log a debug message, this will only be called if
     * {@link ITerminalOptions.logLevel} is set to warn or below.
     */
    warn(message: string, ...args: any[]): void;
    /**
     * Log a debug message, this will only be called if
     * {@link ITerminalOptions.logLevel} is set to error or below.
     */
    error(message: string | Error, ...args: any[]): void;
  }

  /**
   * An object that can be disposed via a dispose function.
   */
  export interface IDisposable {
    dispose(): void;
  }

  /**
   * An event that can be listened to.
   * @returns an `IDisposable` to stop listening.
   */
  export interface IEvent<T, U = void> {
    (listener: (arg1: T, arg2: U) => any): IDisposable;
  }

  /**
   * Represents a specific line in the terminal that is tracked when scrollback
   * is trimmed and lines are added or removed. This is a single line that may
   * be part of a larger wrapped line.
   */
  export interface IMarker extends IDisposableWithEvent {
    /**
     * A unique identifier for this marker.
     */
    readonly id: number;

    /**
     * The actual line index in the buffer at this point in time. This is set to
     * -1 if the marker has been disposed.
     */
    readonly line: number;
  }

  /**
   * Represents a disposable that tracks is disposed state.
   */
  export interface IDisposableWithEvent extends IDisposable {
    /**
     * Event listener to get notified when this gets disposed.
     */
    onDispose: IEvent<void>;

    /**
     * Whether this is disposed.
     */
    readonly isDisposed: boolean;
  }

  /**
   * The set of localizable strings.
   */
  export interface ILocalizableStrings {
    /**
     * The aria label for the underlying input textarea for the terminal.
     */
    promptLabel: string;

    /**
     * Announcement for when line reading is suppressed due to too many lines
     * being printed to the terminal when `screenReaderMode` is enabled.
     */
    tooMuchOutput: string;
  }

  /**
   * Enable various window manipulation and report features
   * (`CSI Ps ; Ps ; Ps t`).
   *
   * Most settings have no default implementation, as they heavily rely on
   * the embedding environment.
   *
   * To implement a feature, create a custom CSI hook like this:
   * ```ts
   * term.parser.addCsiHandler({final: 't'}, params => {
   *   const ps = params[0];
   *   switch (ps) {
   *     case XY:
   *       ...            // your implementation for option XY
   *       return true;   // signal Ps=XY was handled
   *   }
   *   return false;      // any Ps that was not handled
   * });
   * ```
   *
   * Note on security:
   * Most features are meant to deal with some information of the host machine
   * where the terminal runs on. This is seen as a security risk possibly
   * leaking sensitive data of the host to the program in the terminal.
   * Therefore all options (even those without a default implementation) are
   * guarded by the boolean flag and disabled by default.
   */
  export interface IWindowOptions {
    /**
     * Ps=1    De-iconify window.
     * No default implementation.
     */
    restoreWin?: boolean;
    /**
     * Ps=2    Iconify window.
     * No default implementation.
     */
    minimizeWin?: boolean;
    /**
     * Ps=3 ; x ; y
     * Move window to [x, y].
     * No default implementation.
     */
    setWinPosition?: boolean;
    /**
     * Ps = 4 ; height ; width
     * Resize the window to given `height` and `width` in pixels.
     * Omitted parameters should reuse the current height or width.
     * Zero parameters should use the display's height or width.
     * No default implementation.
     */
    setWinSizePixels?: boolean;
    /**
     * Ps=5    Raise the window to the front of the stacking order.
     * No default implementation.
     */
    raiseWin?: boolean;
    /**
     * Ps=6    Lower the xterm window to the bottom of the stacking order.
     * No default implementation.
     */
    lowerWin?: boolean;
    /** Ps=7    Refresh the window. */
    refreshWin?: boolean;
    /**
     * Ps = 8 ; height ; width
     * Resize the text area to given height and width in characters.
     * Omitted parameters should reuse the current height or width.
     * Zero parameters use the display's height or width.
     * No default implementation.
     */
    setWinSizeChars?: boolean;
    /**
     * Ps=9 ; 0   Restore maximized window.
     * Ps=9 ; 1   Maximize window (i.e., resize to screen size).
     * Ps=9 ; 2   Maximize window vertically.
     * Ps=9 ; 3   Maximize window horizontally.
     * No default implementation.
     */
    maximizeWin?: boolean;
    /**
     * Ps=10 ; 0  Undo full-screen mode.
     * Ps=10 ; 1  Change to full-screen.
     * Ps=10 ; 2  Toggle full-screen.
     * No default implementation.
     */
    fullscreenWin?: boolean;
    /** Ps=11   Report xterm window state.
     * If the xterm window is non-iconified, it returns "CSI 1 t".
     * If the xterm window is iconified, it returns "CSI 2 t".
     * No default implementation.
     */
    getWinState?: boolean;
    /**
     * Ps=13      Report xterm window position. Result is "CSI 3 ; x ; y t".
     * Ps=13 ; 2  Report xterm text-area position. Result is "CSI 3 ; x ; y t".
     * No default implementation.
     */
    getWinPosition?: boolean;
    /**
     * Ps=14      Report xterm text area size in pixels. Result is "CSI 4 ; height ; width t".
     * Ps=14 ; 2  Report xterm window size in pixels. Result is "CSI  4 ; height ; width t".
     * Has a default implementation.
     */
    getWinSizePixels?: boolean;
    /**
     * Ps=15    Report size of the screen in pixels. Result is "CSI 5 ; height ; width t".
     * No default implementation.
     */
    getScreenSizePixels?: boolean;
    /**
     * Ps=16  Report xterm character cell size in pixels. Result is "CSI 6 ; height ; width t".
     * Has a default implementation.
     */
    getCellSizePixels?: boolean;
    /**
     * Ps=18  Report the size of the text area in characters. Result is "CSI 8 ; height ; width t".
     * Has a default implementation.
     */
    getWinSizeChars?: boolean;
    /**
     * Ps=19  Report the size of the screen in characters. Result is "CSI 9 ; height ; width t".
     * No default implementation.
     */
    getScreenSizeChars?: boolean;
    /**
     * Ps=20  Report xterm window's icon label. Result is "OSC L label ST".
     * No default implementation.
     */
    getIconTitle?: boolean;
    /**
     * Ps=21  Report xterm window's title. Result is "OSC l label ST".
     * No default implementation.
     */
    getWinTitle?: boolean;
    /**
     * Ps=22 ; 0  Save xterm icon and window title on stack.
     * Ps=22 ; 1  Save xterm icon title on stack.
     * Ps=22 ; 2  Save xterm window title on stack.
     * All variants have a default implementation.
     */
    pushTitle?: boolean;
    /**
     * Ps=23 ; 0  Restore xterm icon and window title from stack.
     * Ps=23 ; 1  Restore xterm icon title from stack.
     * Ps=23 ; 2  Restore xterm window title from stack.
     * All variants have a default implementation.
     */
    popTitle?: boolean;
    /**
     * Ps>=24  Resize to Ps lines (DECSLPP).
     * DECSLPP is not implemented. This settings is also used to
     * enable / disable DECCOLM (earlier variant of DECSLPP).
     */
    setWinLines?: boolean;
  }

  /**
   * The class that represents an xterm.js terminal.
   */
  export class Terminal implements IDisposable {
    /**
     * The number of rows in the terminal's viewport. Use
     * `ITerminalOptions.rows` to set this in the constructor and
     * `Terminal.resize` for when the terminal exists.
     */
    readonly rows: number;

    /**
     * The number of columns in the terminal's viewport. Use
     * `ITerminalOptions.cols` to set this in the constructor and
     * `Terminal.resize` for when the terminal exists.
     */
    readonly cols: number;

    /**
     * (EXPERIMENTAL) The terminal's current buffer, this might be either the
     * normal buffer or the alt buffer depending on what's running in the
     * terminal.
     */
    readonly buffer: IBufferNamespace;

    /**
     * (EXPERIMENTAL) Get all markers registered against the buffer. If the alt
     * buffer is active this will always return [].
     */
    readonly markers: ReadonlyArray<IMarker>;

    /**
     * (EXPERIMENTAL) Get the parser interface to register
     * custom escape sequence handlers.
     */
    readonly parser: IParser;

    /**
     * (EXPERIMENTAL) Get the Unicode handling interface
     * to register and switch Unicode version.
     */
    readonly unicode: IUnicodeHandling;

    /**
     * Gets the terminal modes as set by SM/DECSET.
     */
    readonly modes: IModes;

    /**
     * Gets or sets the terminal options. This supports setting multiple
     * options.
     *
     * @example Get a single option
     * ```ts
     * console.log(terminal.options.fontSize);
     * ```
     *
     * @example Set a single option:
     * ```ts
     * terminal.options.fontSize = 12;
     * ```
     * Note that for options that are object, a new object must be used in order
     * to take effect as a reference comparison will be done:
     * ```ts
     * const newValue = terminal.options.theme;
     * newValue.background = '#000000';
     *
     * // This won't work
     * terminal.options.theme = newValue;
     *
     * // This will work
     * terminal.options.theme = { ...newValue };
     * ```
     *
     * @example Set multiple options
     * ```ts
     * terminal.options = {
     *   fontSize: 12,
     *   fontFamily: 'Courier New'
     * };
     * ```
     */
    options: ITerminalOptions;

    /**
     * Natural language strings that can be localized.
     */
    static strings: ILocalizableStrings;

    /**
     * Creates a new `Terminal` object.
     *
     * @param options An object containing a set of options.
     */
    constructor(options?: ITerminalOptions & ITerminalInitOnlyOptions);

    /**
     * Adds an event listener for when the bell is triggered.
     * @returns an `IDisposable` to stop listening.
     */
    onBell: IEvent<void>;

    /**
     * Adds an event listener for when a binary event fires. This is used to
     * enable non UTF-8 conformant binary messages to be sent to the backend.
     * Currently this is only used for a certain type of mouse reports that
     * happen to be not UTF-8 compatible.
     * The event value is a JS string, pass it to the underlying pty as
     * binary data, e.g. `pty.write(Buffer.from(data, 'binary'))`.
     * @returns an `IDisposable` to stop listening.
     */
    onBinary: IEvent<string>;

    /**
     * Adds an event listener for the cursor moves.
     * @returns an `IDisposable` to stop listening.
     */
    onCursorMove: IEvent<void>;

    /**
     * Adds an event listener for when a data event fires. This happens for
     * example when the user types or pastes into the terminal. The event value
     * is whatever `string` results, in a typical setup, this should be passed
     * on to the backing pty.
     * @returns an `IDisposable` to stop listening.
     */
    onData: IEvent<string>;

    /**
     * Adds an event listener for when a line feed is added.
     * @returns an `IDisposable` to stop listening.
     */
    onLineFeed: IEvent<void>;

    /**
     * Adds an event listener for when data has been parsed by the terminal,
     * after {@link write} is called. This event is useful to listen for any
     * changes in the buffer.
     *
     * This fires at most once per frame, after data parsing completes. Note
     * that this can fire when there are still writes pending if there is a lot
     * of data.
     */
    onWriteParsed: IEvent<void>;

    /**
     * Adds an event listener for when the terminal is resized. The event value
     * contains the new size.
     * @returns an `IDisposable` to stop listening.
     */
    onResize: IEvent<{ cols: number, rows: number }>;

    /**
     * Adds an event listener for when a scroll occurs. The event value is the
     * new position of the viewport.
     * @returns an `IDisposable` to stop listening.
     */
    onScroll: IEvent<number>;

    /**
     * Adds an event listener for when an OSC 0 or OSC 2 title change occurs.
     * The event value is the new title.
     * @returns an `IDisposable` to stop listening.
     */
    onTitleChange: IEvent<string>;

    /**
     * Input data to application side. The data is treated the same way input
     * typed into the terminal would (ie. the {@link onData} event will fire).
     * @param data The data to forward to the application.
     * @param wasUserInput Whether the input is genuine user input. This is true
     * by default and triggers additionalbehavior like focus or selection
     * clearing. Set this to false if the data sent should not be treated like
     * user input would, for example passing an escape sequence to the
     * application.
     */
    input(data: string, wasUserInput?: boolean): void;

    /**
     * Resizes the terminal. It's best practice to debounce calls to resize,
     * this will help ensure that the pty can respond to the resize event
     * before another one occurs.
     * @param x The number of columns to resize to.
     * @param y The number of rows to resize to.
     */
    resize(columns: number, rows: number): void;

    /**
     * Adds a marker to the normal buffer and returns it. If the alt buffer is
     * active, undefined is returned.
     * @param cursorYOffset The y position offset of the marker from the cursor.
     * @returns The new marker or undefined.
     */
    registerMarker(cursorYOffset?: number): IMarker | undefined;

    /*
     * Disposes of the terminal, detaching it from the DOM and removing any
     * active listeners. Once the terminal is disposed it should not be used
     * again.
     */
    dispose(): void;

    /**
     * Scroll the display of the terminal
     * @param amount The number of lines to scroll down (negative scroll up).
     */
    scrollLines(amount: number): void;

    /**
     * Scroll the display of the terminal by a number of pages.
     * @param pageCount The number of pages to scroll (negative scrolls up).
     */
    scrollPages(pageCount: number): void;

    /**
     * Scrolls the display of the terminal to the top.
     */
    scrollToTop(): void;

    /**
     * Scrolls the display of the terminal to the bottom.
     */
    scrollToBottom(): void;

    /**
     * Scrolls to a line within the buffer.
     * @param line The 0-based line index to scroll to.
     */
    scrollToLine(line: number): void;

    /**
     * Clear the entire buffer, making the prompt line the new first line.
     */
    clear(): void;

    /**
     * Write data to the terminal.
     *
     * Note that the change will not be reflected in the {@link buffer}
     * immediately as the data is processed asynchronously. Provide a
     * {@link callback} to know when the data was processed.
     * @param data The data to write to the terminal. This can either be raw
     * bytes given as Uint8Array from the pty or a string. Raw bytes will always
     * be treated as UTF-8 encoded, string data as UTF-16.
     * @param callback Optional callback that fires when the data was processed
     * by the parser. This callback must be provided and awaited in order for
     * {@link buffer} to reflect the change in the write.
     */
    write(data: string | Uint8Array, callback?: () => void): void;

    /**
     * Writes data to the terminal, followed by a break line character (\n).
     *
     * Note that the change will not be reflected in the {@link buffer}
     * immediately as the data is processed asynchronously. Provide a
     * {@link callback} to know when the data was processed.
     * @param data The data to write to the terminal. This can either be raw
     * bytes given as Uint8Array from the pty or a string. Raw bytes will always
     * be treated as UTF-8 encoded, string data as UTF-16.
     * @param callback Optional callback that fires when the data was processed
     * by the parser. This callback must be provided and awaited in order for
     * {@link buffer} to reflect the change in the write.
     */
    writeln(data: string | Uint8Array, callback?: () => void): void;

    /**
     * Perform a full reset (RIS, aka '\x1bc').
     */
    reset(): void;

    /**
     * Loads an addon into this instance of xterm.js.
     * @param addon The addon to load.
     */
    loadAddon(addon: ITerminalAddon): void;
  }

  /**
   * An addon that can provide additional functionality to the terminal.
   */
  export interface ITerminalAddon extends IDisposable {
    /**
     * This is called when the addon is activated.
     */
    activate(terminal: Terminal): void;
  }

  /**
   * An object representing a range within the viewport of the terminal.
   */
  export interface IViewportRange {
    /**
     * The start of the range.
     */
    start: IViewportRangePosition;

    /**
     * The end of the range.
     */
    end: IViewportRangePosition;
  }

  /**
   * An object representing a cell position within the viewport of the terminal.
   */
  interface IViewportRangePosition {
    /**
     * The x position of the cell. This is a 0-based index that refers to the
     * space in between columns, not the column itself. Index 0 refers to the
     * left side of the viewport, index `Terminal.cols` refers to the right side
     * of the viewport. This can be thought of as how a cursor is positioned in
     * a text editor.
     */
    x: number;

    /**
     * The y position of the cell. This is a 0-based index that refers to a
     * specific row.
     */
    y: number;
  }

  /**
   * A range within a buffer.
   */
  interface IBufferRange {
    /**
     * The start position of the range.
     */
    start: IBufferCellPosition;

    /**
     * The end position of the range.
     */
    end: IBufferCellPosition;
  }

  /**
   * A position within a buffer.
   */
  interface IBufferCellPosition {
    /**
     * The x position within the buffer.
     */
    x: number;

    /**
     * The y position within the buffer.
     */
    y: number;
  }

  /**
   * Represents a terminal buffer.
   */
  interface IBuffer {
    /**
     * The type of the buffer.
     */
    readonly type: 'normal' | 'alternate';

    /**
     * The y position of the cursor. This ranges between `0` (when the
     * cursor is at baseY) and `Terminal.rows - 1` (when the cursor is on the
     * last row).
     */
    readonly cursorY: number;

    /**
     * The x position of the cursor. This ranges between `0` (left side) and
     * `Terminal.cols` (after last cell of the row).
     */
    readonly cursorX: number;

    /**
     * The line within the buffer where the top of the viewport is.
     */
    readonly viewportY: number;

    /**
     * The line within the buffer where the top of the bottom page is (when
     * fully scrolled down).
     */
    readonly baseY: number;

    /**
     * The amount of lines in the buffer.
     */
    readonly length: number;

    /**
     * Gets a line from the buffer, or undefined if the line index does not
     * exist.
     *
     * Note that the result of this function should be used immediately after
     * calling as when the terminal updates it could lead to unexpected
     * behavior.
     *
     * @param y The line index to get.
     */
    getLine(y: number): IBufferLine | undefined;

    /**
     * Creates an empty cell object suitable as a cell reference in
     * `line.getCell(x, cell)`. Use this to avoid costly recreation of
     * cell objects when dealing with tons of cells.
     */
    getNullCell(): IBufferCell;
  }

  /**
   * Represents the terminal's set of buffers.
   */
  interface IBufferNamespace {
    /**
     * The active buffer, this will either be the normal or alternate buffers.
     */
    readonly active: IBuffer;

    /**
     * The normal buffer.
     */
    readonly normal: IBuffer;

    /**
     * The alternate buffer, this becomes the active buffer when an application
     * enters this mode via DECSET (`CSI ? 4 7 h`)
     */
    readonly alternate: IBuffer;

    /**
     * Adds an event listener for when the active buffer changes.
     * @returns an `IDisposable` to stop listening.
     */
    onBufferChange: IEvent<IBuffer>;
  }

  /**
   * Represents a line in the terminal's buffer.
   */
  interface IBufferLine {
    /**
     * Whether the line is wrapped from the previous line.
     */
    readonly isWrapped: boolean;

    /**
     * The length of the line, all call to getCell beyond the length will result
     * in `undefined`.
     */
    readonly length: number;

    /**
     * Gets a cell from the line, or undefined if the line index does not exist.
     *
     * Note that the result of this function should be used immediately after
     * calling as when the terminal updates it could lead to unexpected
     * behavior.
     *
     * @param x The character index to get.
     * @param cell Optional cell object to load data into for performance
     * reasons. This is mainly useful when every cell in the buffer is being
     * looped over to avoid creating new objects for every cell.
     */
    getCell(x: number, cell?: IBufferCell): IBufferCell | undefined;

    /**
     * Gets the line as a string. Note that this is gets only the string for the
     * line, not taking isWrapped into account.
     *
     * @param trimRight Whether to trim any whitespace at the right of the line.
     * @param startColumn The column to start from (inclusive).
     * @param endColumn The column to end at (exclusive).
     */
    translateToString(trimRight?: boolean, startColumn?: number, endColumn?: number): string;
  }

  /**
   * Represents a single cell in the terminal's buffer.
   */
  interface IBufferCell {
    /**
     * The width of the character. Some examples:
     *
     * - `1` for most cells.
     * - `2` for wide character like CJK glyphs.
     * - `0` for cells immediately following cells with a width of `2`.
     */
    getWidth(): number;

    /**
     * The character(s) within the cell. Examples of what this can contain:
     *
     * - A normal width character
     * - A wide character (eg. CJK)
     * - An emoji
     */
    getChars(): string;

    /**
     * Gets the UTF32 codepoint of single characters, if content is a combined
     * string it returns the codepoint of the last character in the string.
     */
    getCode(): number;

    /**
     * Gets the number representation of the foreground color mode, this can be
     * used to perform quick comparisons of 2 cells to see if they're the same.
     * Use `isFgRGB`, `isFgPalette` and `isFgDefault` to check what color mode
     * a cell is.
     */
    getFgColorMode(): number;

    /**
     * Gets the number representation of the background color mode, this can be
     * used to perform quick comparisons of 2 cells to see if they're the same.
     * Use `isBgRGB`, `isBgPalette` and `isBgDefault` to check what color mode
     * a cell is.
     */
    getBgColorMode(): number;

    /**
     * Gets a cell's foreground color number, this differs depending on what the
     * color mode of the cell is:
     *
     * - Default: This should be 0, representing the default foreground color
     *   (CSI 39 m).
     * - Palette: This is a number from 0 to 255 of ANSI colors (CSI 3(0-7) m,
     *   CSI 9(0-7) m, CSI 38 ; 5 ; 0-255 m).
     * - RGB: A hex value representing a 'true color': 0xRRGGBB.
     *   (CSI 3 8 ; 2 ; Pi ; Pr ; Pg ; Pb)
     */
    getFgColor(): number;

    /**
     * Gets a cell's background color number, this differs depending on what the
     * color mode of the cell is:
     *
     * - Default: This should be 0, representing the default background color
     *   (CSI 49 m).
     * - Palette: This is a number from 0 to 255 of ANSI colors
     *   (CSI 4(0-7) m, CSI 10(0-7) m, CSI 48 ; 5 ; 0-255 m).
     * - RGB: A hex value representing a 'true color': 0xRRGGBB
     *   (CSI 4 8 ; 2 ; Pi ; Pr ; Pg ; Pb)
     */
    getBgColor(): number;

    /** Whether the cell has the bold attribute (CSI 1 m). */
    isBold(): number;
    /** Whether the cell has the italic attribute (CSI 3 m). */
    isItalic(): number;
    /** Whether the cell has the dim attribute (CSI 2 m). */
    isDim(): number;
    /** Whether the cell has the underline attribute (CSI 4 m). */
    isUnderline(): number;
    /** Whether the cell has the blink attribute (CSI 5 m). */
    isBlink(): number;
    /** Whether the cell has the inverse attribute (CSI 7 m). */
    isInverse(): number;
    /** Whether the cell has the invisible attribute (CSI 8 m). */
    isInvisible(): number;
    /** Whether the cell has the strikethrough attribute (CSI 9 m). */
    isStrikethrough(): number;
    /** Whether the cell has the overline attribute (CSI 53 m). */
    isOverline(): number;

    /** Whether the cell is using the RGB foreground color mode. */
    isFgRGB(): boolean;
    /** Whether the cell is using the RGB background color mode. */
    isBgRGB(): boolean;
    /** Whether the cell is using the palette foreground color mode. */
    isFgPalette(): boolean;
    /** Whether the cell is using the palette background color mode. */
    isBgPalette(): boolean;
    /** Whether the cell is using the default foreground color mode. */
    isFgDefault(): boolean;
    /** Whether the cell is using the default background color mode. */
    isBgDefault(): boolean;

    /** Whether the cell has the default attribute (no color or style). */
    isAttributeDefault(): boolean;
  }

  /**
   * Data type to register a CSI, DCS or ESC callback in the parser
   * in the form:
   *    ESC I..I F
   *    CSI Prefix P..P I..I F
   *    DCS Prefix P..P I..I F data_bytes ST
   *
   * with these rules/restrictions:
   * - prefix can only be used with CSI and DCS
   * - only one leading prefix byte is recognized by the parser
   *   before any other parameter bytes (P..P)
   * - intermediate bytes are recognized up to 2
   *
   * For custom sequences make sure to read ECMA-48 and the resources at
   * vt100.net to not clash with existing sequences or reserved address space.
   * General recommendations:
   * - use private address space (see ECMA-48)
   * - use max one intermediate byte (technically not limited by the spec,
   *   in practice there are no sequences with more than one intermediate byte,
   *   thus parsers might get confused with more intermediates)
   * - test against other common emulators to check whether they escape/ignore
   *   the sequence correctly
   *
   * Notes: OSC command registration is handled differently (see addOscHandler)
   *        APC, PM or SOS is currently not supported.
   */
  export interface IFunctionIdentifier {
    /**
     * Optional prefix byte, must be in range \x3c .. \x3f.
     * Usable in CSI and DCS.
     */
    prefix?: string;
    /**
     * Optional intermediate bytes, must be in range \x20 .. \x2f.
     * Usable in CSI, DCS and ESC.
     */
    intermediates?: string;
    /**
     * Final byte, must be in range \x40 .. \x7e for CSI and DCS,
     * \x30 .. \x7e for ESC.
     */
    final: string;
  }

  /**
   * Allows hooking into the parser for custom handling of escape sequences.
   */
  export interface IParser {
    /**
     * Adds a handler for CSI escape sequences.
     * @param id Specifies the function identifier under which the callback
     * gets registered, e.g. {final: 'm'} for SGR.
     * @param callback The function to handle the sequence. The callback is
     * called with the numerical params. If the sequence has subparams the
     * array will contain subarrays with their numercial values.
     * Return true if the sequence was handled; false if we should try
     * a previous handler (set by addCsiHandler or setCsiHandler).
     * The most recently added handler is tried first.
     * @returns An IDisposable you can call to remove this handler.
     */
    registerCsiHandler(id: IFunctionIdentifier, callback: (params: (number | number[])[]) => boolean): IDisposable;

    /**
     * Adds a handler for DCS escape sequences.
     * @param id Specifies the function identifier under which the callback
     * gets registered, e.g. {intermediates: '$' final: 'q'} for DECRQSS.
     * @param callback The function to handle the sequence. Note that the
     * function will only be called once if the sequence finished sucessfully.
     * There is currently no way to intercept smaller data chunks, data chunks
     * will be stored up until the sequence is finished. Since DCS sequences
     * are not limited by the amount of data this might impose a problem for
     * big payloads. Currently xterm.js limits DCS payload to 10 MB
     * which should give enough room for most use cases.
     * The function gets the payload and numerical parameters as arguments.
     * Return true if the sequence was handled; false if we should try
     * a previous handler (set by addDcsHandler or setDcsHandler).
     * The most recently added handler is tried first.
     * @returns An IDisposable you can call to remove this handler.
     */
    registerDcsHandler(id: IFunctionIdentifier, callback: (data: string, param: (number | number[])[]) => boolean): IDisposable;

    /**
     * Adds a handler for ESC escape sequences.
     * @param id Specifies the function identifier under which the callback
     * gets registered, e.g. {intermediates: '%' final: 'G'} for
     * default charset selection.
     * @param callback The function to handle the sequence.
     * Return true if the sequence was handled; false if we should try
     * a previous handler (set by addEscHandler or setEscHandler).
     * The most recently added handler is tried first.
     * @returns An IDisposable you can call to remove this handler.
     */
    registerEscHandler(id: IFunctionIdentifier, handler: () => boolean): IDisposable;

    /**
     * Adds a handler for OSC escape sequences.
     * @param ident The number (first parameter) of the sequence.
     * @param callback The function to handle the sequence. Note that the
     * function will only be called once if the sequence finished sucessfully.
     * There is currently no way to intercept smaller data chunks, data chunks
     * will be stored up until the sequence is finished. Since OSC sequences
     * are not limited by the amount of data this might impose a problem for
     * big payloads. Currently xterm.js limits OSC payload to 10 MB
     * which should give enough room for most use cases.
     * The callback is called with OSC data string.
     * Return true if the sequence was handled; false if we should try
     * a previous handler (set by addOscHandler or setOscHandler).
     * The most recently added handler is tried first.
     * @returns An IDisposable you can call to remove this handler.
     */
    registerOscHandler(ident: number, callback: (data: string) => boolean): IDisposable;
  }

  /**
   * (EXPERIMENTAL) Unicode version provider.
   * Used to register custom Unicode versions with `Terminal.unicode.register`.
   */
  export interface IUnicodeVersionProvider {
    /**
     * String indicating the Unicode version provided.
     */
    readonly version: string;

    /**
     * Unicode version dependent wcwidth implementation.
     */
    wcwidth(codepoint: number): 0 | 1 | 2;
    charProperties(codepoint: number, preceding: number): number;
  }

  /**
   * (EXPERIMENTAL) Unicode handling interface.
   */
  export interface IUnicodeHandling {
    /**
     * Register a custom Unicode version provider.
     */
    register(provider: IUnicodeVersionProvider): void;

    /**
     * Registered Unicode versions.
     */
    readonly versions: ReadonlyArray<string>;

    /**
     * Getter/setter for active Unicode version.
     */
    activeVersion: string;
  }

  /**
   * Terminal modes as set by SM/DECSET.
   */
  export interface IModes {
    /**
     * Application Cursor Keys (DECCKM): `CSI ? 1 h`
     */
    readonly applicationCursorKeysMode: boolean;
    /**
     * Application Keypad Mode (DECNKM): `CSI ? 6 6 h`
     */
    readonly applicationKeypadMode: boolean;
    /**
     * Bracketed Paste Mode: `CSI ? 2 0 0 4 h`
     */
    readonly bracketedPasteMode: boolean;
    /**
     * Insert Mode (IRM): `CSI 4 h`
     */
    readonly insertMode: boolean;
    /**
     * Mouse Tracking, this can be one of the following:
     * - none: This is the default value and can be reset with DECRST
     * - x10: Send Mouse X & Y on button press `CSI ? 9 h`
     * - vt200: Send Mouse X & Y on button press and release `CSI ? 1 0 0 0 h`
     * - drag: Use Cell Motion Mouse Tracking `CSI ? 1 0 0 2 h`
     * - any: Use All Motion Mouse Tracking `CSI ? 1 0 0 3 h`
     */
    readonly mouseTrackingMode: 'none' | 'x10' | 'vt200' | 'drag' | 'any';
    /**
     * Origin Mode (DECOM): `CSI ? 6 h`
     */
    readonly originMode: boolean;
    /**
     * Reverse-wraparound Mode: `CSI ? 4 5 h`
     */
    readonly reverseWraparoundMode: boolean;
    /**
     * Send FocusIn/FocusOut events: `CSI ? 1 0 0 4 h`
     */
    readonly sendFocusMode: boolean;
    /**
     * Synchronized Output Mode: `CSI ? 2 0 2 6 h`
     *
     * When enabled, output is buffered and only rendered when the mode is
     * disabled, allowing for atomic screen updates without tearing.
     */
    readonly synchronizedOutputMode: boolean;
    /**
     * Auto-Wrap Mode (DECAWM): `CSI ? 7 h`
     */
    readonly wraparoundMode: boolean;
  }
}<|MERGE_RESOLUTION|>--- conflicted
+++ resolved
@@ -69,12 +69,8 @@
      *
      * - Box Drawing (U+2500-U+257F)
      * - Box Elements (U+2580-U+259F)
-<<<<<<< HEAD
+     * - Braille Patterns (U+2800-U+28FF)
      * - Powerline Symbols (U+E0A0–U+E0DF)
-=======
-     * - Braille Patterns (U+2800-U+28FF)
-     * - Powerline Symbols (U+E0A0–U+E0BF)
->>>>>>> d6058038
      * - Symbols for Legacy Computing (U+1FB00–U+1FBFF)
      *
      * This will typically result in better rendering with continuous lines,

/**
 * @license MIT
 *
 * This contains the type declarations for the xterm.js library. Note that
 * some interfaces differ between this file and the actual implementation in
 * src/, that's because this file declares the *public* API which is intended
 * to be stable and consumed by external programs.
 */

declare module 'xterm' {
  /**
   * A string representing text font weight.
   */
  export type FontWeight = 'normal' | 'bold' | '100' | '200' | '300' | '400' | '500' | '600' | '700' | '800' | '900';

  /**
   * An object containing start up options for the terminal.
   */
  export interface ITerminalOptions {
    /**
     * A data uri of the sound to use for the bell (needs bellStyle = 'sound').
     */
    bellSound?: string;

    /**
     * The type of the bell notification the terminal will use.
     */
    bellStyle?: 'none' /*| 'visual'*/ | 'sound' /*| 'both'*/;

    /**
     * The number of columns in the terminal.
     */
    cols?: number;

    /**
     * Whether the cursor blinks.
     */
    cursorBlink?: boolean;

    /**
     * The style of the cursor.
     */
    cursorStyle?: 'block' | 'underline' | 'bar';

    /**
     * Whether input should be disabled.
     */
    disableStdin?: boolean;

    /**
     * Whether to enable the rendering of bold text.
     */
    enableBold?: boolean;

    /**
     * The font size used to render text.
     */
    fontSize?: number;

    /**
     * The font family used to render text.
     */
    fontFamily?: string;

    /**
     * The font weight used to render non-bold text.
     */
    fontWeight?: FontWeight;

    /**
     * The font weight used to render bold text.
     */
    fontWeightBold?: FontWeight;

    /**
     * The spacing in whole pixels between characters..
     */
    letterSpacing?: number;

    /**
     * The line height used to render text.
     */
    lineHeight?: number;

    /**
     * Whether to treat option as the meta key.
     */
    macOptionIsMeta?: boolean;

    /**
     * The number of rows in the terminal.
     */
    rows?: number;

    /**
     * The amount of scrollback in the terminal. Scrollback is the amount of rows
     * that are retained when lines are scrolled beyond the initial viewport.
     */
    scrollback?: number;

    /**
     * The size of tab stops in the terminal.
     */
    tabStopWidth?: number;

    /**
     * The color theme of the terminal.
     */
    theme?: ITheme;
  }

  /**
   * Contains colors to theme the terminal with.
   */
  export interface ITheme {
    /** The default foreground color */
    foreground?: string,
    /** The default background color */
    background?: string,
    /** The cursor color */
    cursor?: string,
    /** The accent color of the cursor (used as the foreground color for a block cursor) */
    cursorAccent?: string,
    /** The selection color (can be transparent) */
    selection?: string,
    /** ANSI black (eg. `\x1b[30m`) */
    black?: string,
    /** ANSI red (eg. `\x1b[31m`) */
    red?: string,
    /** ANSI green (eg. `\x1b[32m`) */
    green?: string,
    /** ANSI yellow (eg. `\x1b[33m`) */
    yellow?: string,
    /** ANSI blue (eg. `\x1b[34m`) */
    blue?: string,
    /** ANSI magenta (eg. `\x1b[35m`) */
    magenta?: string,
    /** ANSI cyan (eg. `\x1b[36m`) */
    cyan?: string,
    /** ANSI white (eg. `\x1b[37m`) */
    white?: string,
    /** ANSI bright black (eg. `\x1b[1;30m`) */
    brightBlack?: string,
    /** ANSI bright red (eg. `\x1b[1;31m`) */
    brightRed?: string,
    /** ANSI bright green (eg. `\x1b[1;32m`) */
    brightGreen?: string,
    /** ANSI bright yellow (eg. `\x1b[1;33m`) */
    brightYellow?: string,
    /** ANSI bright blue (eg. `\x1b[1;34m`) */
    brightBlue?: string,
    /** ANSI bright magenta (eg. `\x1b[1;35m`) */
    brightMagenta?: string,
    /** ANSI bright cyan (eg. `\x1b[1;36m`) */
    brightCyan?: string,
    /** ANSI bright white (eg. `\x1b[1;37m`) */
    brightWhite?: string
  }

  /**
   * An object containing options for a link matcher.
   */
  export interface ILinkMatcherOptions {
    /**
     * The index of the link from the regex.match(text) call. This defaults to 0
     * (for regular expressions without capture groups).
     */
    matchIndex?: number;

    /**
     * A callback that validates an individual link, returning true if valid and
     * false if invalid.
     */
    validationCallback?: (uri: string, callback: (isValid: boolean) => void) => void;

    /**
     * A callback that fires when the mouse hovers over a link for a moment.
     */
    tooltipCallback?: (event: MouseEvent, uri: string) => boolean | void;

    /**
     * A callback that fires when the mouse leaves a link. Note that this can
     * happen even when tooltipCallback hasn't fired for the link yet.
     */
    leaveCallback?: (event: MouseEvent, uri: string) => boolean | void;

    /**
     * The priority of the link matcher, this defines the order in which the link
     * matcher is evaluated relative to others, from highest to lowest. The
     * default value is 0.
     */
    priority?: number;
  }

  export interface IEventEmitter {
    on(type: string, listener: (...args: any[]) => void): void;
    off(type: string, listener: (...args: any[]) => void): void;
    emit(type: string, data?: any): void;
  }

  /**
   * The class that represents an xterm.js terminal.
   */
  export class Terminal implements IEventEmitter {
    /**
     * The element containing the terminal.
     */
    element: HTMLElement;

    /**
     * The textarea that accepts input for the terminal.
     */
    textarea: HTMLTextAreaElement;

    /**
     * The number of rows in the terminal's viewport.
     */
    rows: number;

    /**
     * The number of columns in the terminal's viewport.
     */
    cols: number;

    /**
     * Creates a new `Terminal` object.
     *
     * @param options An object containing a set of options.
     */
    constructor(options?: ITerminalOptions);

    /**
     * Unfocus the terminal.
     */
    blur(): void;

    /**
     * Focus the terminal.
     */
    focus(): void;

    /**
     * Registers an event listener.
     * @param type The type of the event.
     * @param listener The listener.
     */
    on(type: 'blur' | 'focus' | 'linefeed' | 'selection', listener: () => void): void;
    /**
     * Registers an event listener.
     * @param type The type of the event.
     * @param listener The listener.
     */
    on(type: 'data', listener: (...args: any[]) => void): void;
    /**
     * Registers an event listener.
     * @param type The type of the event.
     * @param listener The listener.
     */
    on(type: 'key', listener: (key?: string, event?: KeyboardEvent) => void): void;
    /**
     * Registers an event listener.
     * @param type The type of the event.
     * @param listener The listener.
     */
    on(type: 'keypress' | 'keydown', listener: (event?: KeyboardEvent) => void): void;
    /**
     * Registers an event listener.
     * @param type The type of the event.
     * @param listener The listener.
     */
    on(type: 'refresh', listener: (data?: {start: number, end: number}) => void): void;
    /**
     * Registers an event listener.
     * @param type The type of the event.
     * @param listener The listener.
     */
    on(type: 'resize', listener: (data?: {cols: number, rows: number}) => void): void;
    /**
     * Registers an event listener.
     * @param type The type of the event.
     * @param listener The listener.
     */
    on(type: 'scroll', listener: (ydisp?: number) => void): void;
    /**
     * Registers an event listener.
     * @param type The type of the event.
     * @param listener The listener.
     */
    on(type: 'title', listener: (title?: string) => void): void;
    /**
     * Registers an event listener.
     * @param type The type of the event.
     * @param listener The listener.
     */
    on(type: string, listener: (...args: any[]) => void): void;

    /**
     * Deregisters an event listener.
     * @param type The type of the event.
     * @param listener The listener.
     */
    off(type: 'blur' | 'focus' | 'linefeed' | 'selection' | 'data' | 'key' | 'keypress' | 'keydown' | 'refresh' | 'resize' | 'scroll' | 'title' | string, listener: (...args: any[]) => void): void;

    emit(type: string, data?: any): void;

    /**
     * Resizes the terminal.
     * @param x The number of columns to resize to.
     * @param y The number of rows to resize to.
     */
    resize(columns: number, rows: number): void;

    /**
     * Writes text to the terminal, followed by a break line character (\n).
     * @param data The text to write to the terminal.
     */
    writeln(data: string): void;

    /**
     * Opens the terminal within an element.
     * @param parent The element to create the terminal within. This element
     * must be visible (have dimensions) when `open` is called as several DOM-
     * based measurements need to be performed when this function is called.
     */
    open(parent: HTMLElement): void;

    /**
     * Attaches a custom key event handler which is run before keys are
     * processed, giving consumers of xterm.js ultimate control as to what keys
     * should be processed by the terminal and what keys should not.
     * @param customKeyEventHandler The custom KeyboardEvent handler to attach.
     * This is a function that takes a KeyboardEvent, allowing consumers to stop
     * propogation and/or prevent the default action. The function returns
     * whether the event should be processed by xterm.js.
     */
    attachCustomKeyEventHandler(customKeyEventHandler: (event: KeyboardEvent) => boolean): void;

    /**
     * (EXPERIMENTAL) Registers a link matcher, allowing custom link patterns to
     * be matched and handled.
     * @param regex The regular expression to search for, specifically this
     * searches the textContent of the rows. You will want to use \s to match a
     * space ' ' character for example.
     * @param handler The callback when the link is called.
     * @param options Options for the link matcher.
     * @return The ID of the new matcher, this can be used to deregister.
     */
    registerLinkMatcher(regex: RegExp, handler: (event: MouseEvent, uri: string) => boolean | void, options?: ILinkMatcherOptions): number;

    /**
     * (EXPERIMENTAL) Deregisters a link matcher if it has been registered.
     * @param matcherId The link matcher's ID (returned after register)
     */
    deregisterLinkMatcher(matcherId: number): void;

    /**
     * Gets whether the terminal has an active selection.
     */
    hasSelection(): boolean;

    /**
     * Gets the terminal's current selection, this is useful for implementing
     * copy behavior outside of xterm.js.
     */
    getSelection(): string;

    /**
     * Clears the current terminal selection.
     */
    clearSelection(): void;

    /**
     * Selects all text within the terminal.
     */
    selectAll(): void;

    /**
     * Destroys the terminal and detaches it from the DOM.
     */
    destroy(): void;

    /**
     * Scroll the display of the terminal
     * @param amount The number of lines to scroll down (negative scroll up).
     */
    scrollLines(amount: number): void;

    /**
     * Scroll the display of the terminal by a number of pages.
     * @param pageCount The number of pages to scroll (negative scrolls up).
     */
    scrollPages(pageCount: number): void;

    /**
     * Scrolls the display of the terminal to the top.
     */
    scrollToTop(): void;

    /**
     * Scrolls the display of the terminal to the bottom.
     */
    scrollToBottom(): void;

    /**
     * Clear the entire buffer, making the prompt line the new first line.
     */
    clear(): void;

    /**
     * Writes text to the terminal.
     * @param data The text to write to the terminal.
     */
    write(data: string): void;

    /**
     * Retrieves an option's value from the terminal.
     * @param key The option key.
     */
    getOption(key: 'bellSound' | 'bellStyle' | 'cursorStyle' | 'fontFamily' | 'fontWeight' | 'fontWeightBold'| 'termName'): string;
    /**
     * Retrieves an option's value from the terminal.
     * @param key The option key.
     */
<<<<<<< HEAD
    getOption(key: 'cancelEvents' | 'convertEol' | 'cursorBlink' | 'debug' | 'disableStdin' | 'enableBold' | 'popOnBell' | 'screenKeys' | 'useFlowControl' | 'visualBell' | 'rightClickSelectsWord'): boolean;
=======
    getOption(key: 'cancelEvents' | 'convertEol' | 'cursorBlink' | 'debug' | 'disableStdin' | 'enableBold' | 'macOptionIsMeta' | 'popOnBell' | 'screenKeys' | 'useFlowControl' | 'visualBell'): boolean;
>>>>>>> 6c54c6cd
    /**
     * Retrieves an option's value from the terminal.
     * @param key The option key.
     */
    getOption(key: 'colors'): string[];
    /**
     * Retrieves an option's value from the terminal.
     * @param key The option key.
     */
    getOption(key: 'cols' | 'fontSize' | 'letterSpacing' | 'lineHeight' | 'rows' | 'tabStopWidth' | 'scrollback'): number;
    /**
     * Retrieves an option's value from the terminal.
     * @param key The option key.
     */
    getOption(key: 'handler'): (data: string) => void;
    /**
     * Retrieves an option's value from the terminal.
     * @param key The option key.
     */
    getOption(key: string): any;

    /**
     * Sets an option on the terminal.
     * @param key The option key.
     * @param value The option value.
     */
    setOption(key: 'fontFamily' | 'termName' | 'bellSound', value: string): void;
    /**
    * Sets an option on the terminal.
    * @param key The option key.
    * @param value The option value.
    */
    setOption(key: 'fontWeight' | 'fontWeightBold', value: null | 'normal' | 'bold' | '100' | '200' | '300' | '400' | '500' | '600' | '700' | '800' | '900'): void;
    /**
     * Sets an option on the terminal.
     * @param key The option key.
     * @param value The option value.
     */
    setOption(key: 'bellStyle', value: null | 'none' | 'visual' | 'sound' | 'both'): void;
    /**
     * Sets an option on the terminal.
     * @param key The option key.
     * @param value The option value.
     */
    setOption(key: 'cursorStyle', value: null | 'block' | 'underline' | 'bar'): void;
    /**
     * Sets an option on the terminal.
     * @param key The option key.
     * @param value The option value.
     */
<<<<<<< HEAD
    setOption(key: 'cancelEvents' | 'convertEol' | 'cursorBlink' | 'debug' | 'disableStdin' | 'enableBold' | 'popOnBell' | 'screenKeys' | 'useFlowControl' | 'visualBell' | 'rightClickSelectsWord', value: boolean): void;
=======
    setOption(key: 'cancelEvents' | 'convertEol' | 'cursorBlink' | 'debug' | 'disableStdin' | 'enableBold' | 'macOptionIsMeta' | 'popOnBell' | 'screenKeys' | 'useFlowControl' | 'visualBell', value: boolean): void;
>>>>>>> 6c54c6cd
    /**
     * Sets an option on the terminal.
     * @param key The option key.
     * @param value The option value.
     */
    setOption(key: 'colors', value: string[]): void;
    /**
     * Sets an option on the terminal.
     * @param key The option key.
     * @param value The option value.
     */
    setOption(key: 'fontSize' | 'letterSpacing' | 'lineHeight' | 'tabStopWidth' | 'scrollback', value: number): void;
    /**
     * Sets an option on the terminal.
     * @param key The option key.
     * @param value The option value.
     */
    setOption(key: 'handler', value: (data: string) => void): void;
    /**
     * Sets an option on the terminal.
     * @param key The option key.
     * @param value The option value.
     */
    setOption(key: 'theme', value: ITheme): void;
    /**
     * Sets an option on the terminal.
     * @param key The option key.
     * @param value The option value.
     */
    setOption(key: string, value: any): void;

    /**
     * Tells the renderer to refresh terminal content between two rows
     * (inclusive) at the next opportunity.
     * @param start The row to start from (between 0 and this.rows - 1).
     * @param end The row to end at (between start and this.rows - 1).
     */
    refresh(start: number, end: number): void;

    /**
     * Perform a full reset (RIS, aka '\x1bc').
     */
    reset(): void

    /**
     * Applies an addon to the Terminal prototype, making it available to all
     * newly created Terminals.
     * @param addon The addon to apply.
     */
    static applyAddon(addon: any): void;
  }
}<|MERGE_RESOLUTION|>--- conflicted
+++ resolved
@@ -86,6 +86,12 @@
      * Whether to treat option as the meta key.
      */
     macOptionIsMeta?: boolean;
+
+    /**
+     * Whether to select the word under the cursor on right click, this is
+     * standard behavior in a lot of macOS applications.
+     */
+    rightClickSelectsWord?: boolean;
 
     /**
      * The number of rows in the terminal.
@@ -421,11 +427,7 @@
      * Retrieves an option's value from the terminal.
      * @param key The option key.
      */
-<<<<<<< HEAD
-    getOption(key: 'cancelEvents' | 'convertEol' | 'cursorBlink' | 'debug' | 'disableStdin' | 'enableBold' | 'popOnBell' | 'screenKeys' | 'useFlowControl' | 'visualBell' | 'rightClickSelectsWord'): boolean;
-=======
-    getOption(key: 'cancelEvents' | 'convertEol' | 'cursorBlink' | 'debug' | 'disableStdin' | 'enableBold' | 'macOptionIsMeta' | 'popOnBell' | 'screenKeys' | 'useFlowControl' | 'visualBell'): boolean;
->>>>>>> 6c54c6cd
+    getOption(key: 'cancelEvents' | 'convertEol' | 'cursorBlink' | 'debug' | 'disableStdin' | 'enableBold' | 'macOptionIsMeta' | 'popOnBell' | 'rightClickSelectsWord' | 'screenKeys' | 'useFlowControl' | 'visualBell'): boolean;
     /**
      * Retrieves an option's value from the terminal.
      * @param key The option key.
@@ -476,11 +478,7 @@
      * @param key The option key.
      * @param value The option value.
      */
-<<<<<<< HEAD
-    setOption(key: 'cancelEvents' | 'convertEol' | 'cursorBlink' | 'debug' | 'disableStdin' | 'enableBold' | 'popOnBell' | 'screenKeys' | 'useFlowControl' | 'visualBell' | 'rightClickSelectsWord', value: boolean): void;
-=======
-    setOption(key: 'cancelEvents' | 'convertEol' | 'cursorBlink' | 'debug' | 'disableStdin' | 'enableBold' | 'macOptionIsMeta' | 'popOnBell' | 'screenKeys' | 'useFlowControl' | 'visualBell', value: boolean): void;
->>>>>>> 6c54c6cd
+    setOption(key: 'cancelEvents' | 'convertEol' | 'cursorBlink' | 'debug' | 'disableStdin' | 'enableBold' | 'macOptionIsMeta' | 'popOnBell' | 'rightClickSelectsWord' | 'screenKeys' | 'useFlowControl' | 'visualBell', value: boolean): void;
     /**
      * Sets an option on the terminal.
      * @param key The option key.

--- conflicted
+++ resolved
@@ -103,20 +103,6 @@
   - script: yarn test-playwright --forbid-only
     displayName: 'Integration tests'
 
-<<<<<<< HEAD
-- job: macOS_IntegrationTests
-  pool:
-    vmImage: 'macOS-10.15'
-  steps:
-  - task: NodeTool@0
-    inputs:
-      versionSpec: '14.x'
-    displayName: 'Install Node.js'
-  - script: yarn --frozen-lockfile
-    displayName: 'Install dependencies and build'
-  - script: yarn test-playwright --forbid-only
-    displayName: 'Integration tests'
-=======
 # Integration tests are too flaky on macOS https://github.com/xtermjs/xterm.js/issues/3590
 # - job: macOS_IntegrationTests
 #   pool:
@@ -128,13 +114,8 @@
 #     displayName: 'Install Node.js'
 #   - script: yarn --frozen-lockfile
 #     displayName: 'Install dependencies and build'
-#   - script: yarn test-api-chromium --headless --forbid-only
-#     displayName: 'Integration tests (Chromium)'
-#   - script: yarn test-api-firefox --headless --forbid-only
-#     displayName: 'Integration tests (Firefox)'
-#   - script: yarn test-api-webkit --headless --forbid-only
-#     displayName: 'Integration tests (Webkit)'
->>>>>>> b11217aa
+#   - script: yarn test-playwright --forbid-only
+#     displayName: 'Integration tests'
 
 - job: Windows_IntegrationTests
   pool:

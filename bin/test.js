--- conflicted
+++ resolved
@@ -47,11 +47,7 @@
       cwd: path.resolve(__dirname, '..'),
       env,
       shell: true,
-<<<<<<< HEAD
-      stdio: 'inherit',
-=======
       stdio: 'inherit'
->>>>>>> 795839cb
     }
   );
   process.exit(run.status);
@@ -64,11 +60,7 @@
     cwd: path.resolve(__dirname, '..'),
     env,
     shell: true,
-<<<<<<< HEAD
     stdio: 'inherit',
-=======
-    stdio: 'inherit'
->>>>>>> 795839cb
   }
 );
 
@@ -79,8 +71,4 @@
 if (run.error) {
   console.error(run.error);
 }
-<<<<<<< HEAD
-
-=======
->>>>>>> 795839cb
 process.exit(run.status ?? -1);
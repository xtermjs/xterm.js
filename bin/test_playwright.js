/**
 * Copyright (c) 2019 The xterm.js authors. All rights reserved.
 * @license MIT
 */

// @ts-check

const cp = require('child_process');
const path = require('path');

let argv = process.argv.slice(2);
let suiteFilter = undefined;
while (argv.some(e => e.startsWith('--suite='))) {
  const i = argv.findIndex(e => e.startsWith('--suite='));
  const match = argv[i].match(/--suite=(?<suitename>.+)/)
  suiteFilter = match?.groups?.suitename ?? undefined;
  argv.splice(i, 1);
}

let configs = [
<<<<<<< HEAD
  { name: 'core', path: 'out-tsc/test/playwright.config.js' },
  { name: 'addon-canvas', path: 'addons/addon-canvas/out-tsc/test.config.js' },
  { name: 'addon-webgl', path: 'addons/addon-webgl/out-tsc/test.config.js' }
=======
  { name: 'core',                    path: 'out-test/playwright/playwright.config.js' },
  { name: 'addon-attach',            path: 'addons/addon-attach/out-test/playwright.config.js' },
  { name: 'addon-canvas',            path: 'addons/addon-canvas/out-test/playwright.config.js' },
  { name: 'addon-clipboard',         path: 'addons/addon-clipboard/out-test/playwright.config.js' },
  { name: 'addon-fit',               path: 'addons/addon-fit/out-test/playwright.config.js' },
  { name: 'addon-image',             path: 'addons/addon-image/out-test/playwright.config.js' },
  { name: 'addon-search',            path: 'addons/addon-search/out-test/playwright.config.js' },
  { name: 'addon-serialize',         path: 'addons/addon-serialize/out-test/playwright.config.js' },
  { name: 'addon-unicode-graphemes', path: 'addons/addon-unicode-graphemes/out-test/playwright.config.js' },
  { name: 'addon-unicode11',         path: 'addons/addon-unicode11/out-test/playwright.config.js' },
  { name: 'addon-web-links',         path: 'addons/addon-web-links/out-test/playwright.config.js' },
  { name: 'addon-webgl',             path: 'addons/addon-webgl/out-test/playwright.config.js' }
>>>>>>> 795839cb
];

if (suiteFilter) {
  configs = configs.filter(e => e.name === suiteFilter);
}

function npmBinScript(script) {
  return path.resolve(__dirname, `../node_modules/.bin/` + (process.platform === 'win32' ?
    `${script}.cmd` : script));
}

async function run() {
  for (const config of configs) {
    const command = npmBinScript('playwright');
    const args = ['test', '-c', config.path, ...argv];
    console.log(`Running suite \x1b[1;34m${config.name}...\x1b[0m`);
    console.log(`\n\x1b[32m${command}\x1b[0m`, args);
    const run = cp.spawnSync(command, args, {
        cwd: path.resolve(__dirname, '..'),
        shell: true,
        stdio: 'inherit'
      }
    );

    if (run.error) {
      console.error(run.error);
    }
    process.exit(run.status ?? -1);
  }
}
run();<|MERGE_RESOLUTION|>--- conflicted
+++ resolved
@@ -18,24 +18,18 @@
 }
 
 let configs = [
-<<<<<<< HEAD
-  { name: 'core', path: 'out-tsc/test/playwright.config.js' },
-  { name: 'addon-canvas', path: 'addons/addon-canvas/out-tsc/test.config.js' },
-  { name: 'addon-webgl', path: 'addons/addon-webgl/out-tsc/test.config.js' }
-=======
-  { name: 'core',                    path: 'out-test/playwright/playwright.config.js' },
-  { name: 'addon-attach',            path: 'addons/addon-attach/out-test/playwright.config.js' },
-  { name: 'addon-canvas',            path: 'addons/addon-canvas/out-test/playwright.config.js' },
-  { name: 'addon-clipboard',         path: 'addons/addon-clipboard/out-test/playwright.config.js' },
-  { name: 'addon-fit',               path: 'addons/addon-fit/out-test/playwright.config.js' },
-  { name: 'addon-image',             path: 'addons/addon-image/out-test/playwright.config.js' },
-  { name: 'addon-search',            path: 'addons/addon-search/out-test/playwright.config.js' },
-  { name: 'addon-serialize',         path: 'addons/addon-serialize/out-test/playwright.config.js' },
-  { name: 'addon-unicode-graphemes', path: 'addons/addon-unicode-graphemes/out-test/playwright.config.js' },
-  { name: 'addon-unicode11',         path: 'addons/addon-unicode11/out-test/playwright.config.js' },
-  { name: 'addon-web-links',         path: 'addons/addon-web-links/out-test/playwright.config.js' },
-  { name: 'addon-webgl',             path: 'addons/addon-webgl/out-test/playwright.config.js' }
->>>>>>> 795839cb
+  { name: 'core',                    path: 'out-tsc/playwright/playwright.config.js' },
+  { name: 'addon-attach',            path: 'addons/addon-attach/out-tsc/playwright.config.js' },
+  { name: 'addon-canvas',            path: 'addons/addon-canvas/out-tsc/playwright.config.js' },
+  { name: 'addon-clipboard',         path: 'addons/addon-clipboard/out-tsc/playwright.config.js' },
+  { name: 'addon-fit',               path: 'addons/addon-fit/out-tsc/playwright.config.js' },
+  { name: 'addon-image',             path: 'addons/addon-image/out-tsc/playwright.config.js' },
+  { name: 'addon-search',            path: 'addons/addon-search/out-tsc/playwright.config.js' },
+  { name: 'addon-serialize',         path: 'addons/addon-serialize/out-tsc/playwright.config.js' },
+  { name: 'addon-unicode-graphemes', path: 'addons/addon-unicode-graphemes/out-tsc/playwright.config.js' },
+  { name: 'addon-unicode11',         path: 'addons/addon-unicode11/out-tsc/playwright.config.js' },
+  { name: 'addon-web-links',         path: 'addons/addon-web-links/out-tsc/playwright.config.js' },
+  { name: 'addon-webgl',             path: 'addons/addon-webgl/out-tsc/playwright.config.js' }
 ];
 
 if (suiteFilter) {

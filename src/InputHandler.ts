--- conflicted
+++ resolved
@@ -1123,19 +1123,11 @@
         case 1047: // normal screen buffer - clearing it first
           // Ensure the selection manager has the correct buffer
           this._terminal.buffers.activateNormalBuffer();
-<<<<<<< HEAD
-          // TODO: Discard current charattribute?
-          if (params[0] === 1049) {
-            this.restoreCursor(params);
-          }
-          this._terminal.selectionManager.setBuffer(this._terminal.buffer);
-=======
           // TODO: Not sure if we need to save/restore after switching the buffer
           // if (params[0] === 1049) {
           //   this.restoreCursor(params);
           // }
-          this._terminal.selectionManager.setBuffer(this._terminal.buffer.lines);
->>>>>>> bcff69b7
+          this._terminal.selectionManager.setBuffer(this._terminal.buffer);
           this._terminal.refresh(0, this._terminal.rows - 1);
           this._terminal.viewport.syncScrollArea();
           this._terminal.showCursor();

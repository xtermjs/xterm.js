/**
 * Copyright (c) 2014 The xterm.js authors. All rights reserved.
 * Copyright (c) 2012-2013, Christopher Jeffrey (MIT License)
 * @license MIT
 */

import { IInputHandler, IInputHandlingTerminal } from './Types';
import { C0, C1 } from 'common/data/EscapeSequences';
import { CHARSETS, DEFAULT_CHARSET } from 'common/data/Charsets';
import { wcwidth } from 'common/CharWidth';
import { EscapeSequenceParser } from 'common/parser/EscapeSequenceParser';
import { Disposable } from 'common/Lifecycle';
import { concat } from 'common/TypedArrayUtils';
import { StringToUtf32, stringFromCodePoint, utf32ToString, Utf8ToUtf32 } from 'common/input/TextDecoder';
import { DEFAULT_ATTR_DATA } from 'common/buffer/BufferLine';
import { EventEmitter, IEvent } from 'common/EventEmitter';
import { IParsingState, IDcsHandler, IEscapeSequenceParser, IParams } from 'common/parser/Types';
import { NULL_CELL_CODE, NULL_CELL_WIDTH, Attributes, FgFlags, BgFlags, Content } from 'common/buffer/Constants';
import { CellData } from 'common/buffer/CellData';
import { AttributeData } from 'common/buffer/AttributeData';
import { IAttributeData, IDisposable } from 'common/Types';
import { ICoreService, IBufferService, IOptionsService, ILogService, IDirtyRowService, ICoreMouseService } from 'common/services/Services';

/**
 * Map collect to glevel. Used in `selectCharset`.
 */
const GLEVEL: {[key: string]: number} = {'(': 0, ')': 1, '*': 2, '+': 3, '-': 1, '.': 2};


/**
 * DCS subparser implementations
 */

/**
 * DCS $ q Pt ST
 *   DECRQSS (https://vt100.net/docs/vt510-rm/DECRQSS.html)
 *   Request Status String (DECRQSS), VT420 and up.
 *   Response: DECRPSS (https://vt100.net/docs/vt510-rm/DECRPSS.html)
 */
class DECRQSS implements IDcsHandler {
  private _data: Uint32Array = new Uint32Array(0);

  constructor(
    private _bufferService: IBufferService,
    private _coreService: ICoreService,
    private _logService: ILogService,
    private _optionsService: IOptionsService
  ) { }

  hook(collect: string, params: IParams, flag: number): void {
    this._data = new Uint32Array(0);
  }

  put(data: Uint32Array, start: number, end: number): void {
    this._data = concat(this._data, data.subarray(start, end));
  }

  unhook(): void {
    const data = utf32ToString(this._data);
    this._data = new Uint32Array(0);
    switch (data) {
      // valid: DCS 1 $ r Pt ST (xterm)
      case '"q': // DECSCA
        return this._coreService.triggerDataEvent(`${C0.ESC}P1$r0"q${C0.ESC}\\`);
      case '"p': // DECSCL
        return this._coreService.triggerDataEvent(`${C0.ESC}P1$r61"p${C0.ESC}\\`);
      case 'r': // DECSTBM
        const pt = '' + (this._bufferService.buffer.scrollTop + 1) +
                ';' + (this._bufferService.buffer.scrollBottom + 1) + 'r';
        return this._coreService.triggerDataEvent(`${C0.ESC}P1$r${pt}${C0.ESC}\\`);
      case 'm': // SGR
        // TODO: report real settings instead of 0m
        return this._coreService.triggerDataEvent(`${C0.ESC}P1$r0m${C0.ESC}\\`);
      case ' q': // DECSCUSR
        const STYLES: {[key: string]: number} = {'block': 2, 'underline': 4, 'bar': 6};
        let style = STYLES[this._optionsService.options.cursorStyle];
        style -= this._optionsService.options.cursorBlink ? 1 : 0;
        return this._coreService.triggerDataEvent(`${C0.ESC}P1$r${style} q${C0.ESC}\\`);
      default:
        // invalid: DCS 0 $ r Pt ST (xterm)
        this._logService.debug('Unknown DCS $q %s', data);
        this._coreService.triggerDataEvent(`${C0.ESC}P0$r${C0.ESC}\\`);
    }
  }
}

/**
 * DCS Ps; Ps| Pt ST
 *   DECUDK (https://vt100.net/docs/vt510-rm/DECUDK.html)
 *   not supported
 */

/**
 * DCS + q Pt ST (xterm)
 *   Request Terminfo String
 *   not implemented
 */

/**
 * DCS + p Pt ST (xterm)
 *   Set Terminfo Data
 *   not supported
 */



/**
 * The terminal's standard implementation of IInputHandler, this handles all
 * input from the Parser.
 *
 * Refer to http://invisible-island.net/xterm/ctlseqs/ctlseqs.html to understand
 * each function's header comment.
 */
export class InputHandler extends Disposable implements IInputHandler {
  private _parseBuffer: Uint32Array = new Uint32Array(4096);
  private _stringDecoder: StringToUtf32 = new StringToUtf32();
  private _utf8Decoder: Utf8ToUtf32 = new Utf8ToUtf32();
  private _workCell: CellData = new CellData();

  private _onCursorMove = new EventEmitter<void>();
  public get onCursorMove(): IEvent<void> { return this._onCursorMove.event; }
  private _onLineFeed = new EventEmitter<void>();
  public get onLineFeed(): IEvent<void> { return this._onLineFeed.event; }
  private _onScroll = new EventEmitter<number>();
  public get onScroll(): IEvent<number> { return this._onScroll.event; }

  constructor(
    protected _terminal: IInputHandlingTerminal,
    private readonly _bufferService: IBufferService,
    private readonly _coreService: ICoreService,
    private readonly _dirtyRowService: IDirtyRowService,
    private readonly _logService: ILogService,
    private readonly _optionsService: IOptionsService,
    private readonly _coreMouseService: ICoreMouseService,
    private readonly _parser: IEscapeSequenceParser = new EscapeSequenceParser())
  {
    super();

    this.register(this._parser);

    /**
     * custom fallback handlers
     */
    this._parser.setCsiHandlerFallback((collect: string, params: IParams, flag: number) => {
      this._logService.debug('Unknown CSI code: ', { collect, params: params.toArray(), flag: String.fromCharCode(flag) });
    });
    this._parser.setEscHandlerFallback((collect: string, flag: number) => {
      this._logService.debug('Unknown ESC code: ', { collect, flag: String.fromCharCode(flag) });
    });
    this._parser.setExecuteHandlerFallback((code: number) => {
      this._logService.debug('Unknown EXECUTE code: ', { code });
    });
    this._parser.setOscHandlerFallback((identifier: number, data: string) => {
      this._logService.debug('Unknown OSC code: ', { identifier, data });
    });

    /**
     * print handler
     */
    this._parser.setPrintHandler((data, start, end): void => this.print(data, start, end));

    /**
     * CSI handler
     */
    this._parser.setCsiHandler('@', (params, collect) => this.insertChars(params));
    this._parser.setCsiHandler('A', (params, collect) => this.cursorUp(params));
    this._parser.setCsiHandler('B', (params, collect) => this.cursorDown(params));
    this._parser.setCsiHandler('C', (params, collect) => this.cursorForward(params));
    this._parser.setCsiHandler('D', (params, collect) => this.cursorBackward(params));
    this._parser.setCsiHandler('E', (params, collect) => this.cursorNextLine(params));
    this._parser.setCsiHandler('F', (params, collect) => this.cursorPrecedingLine(params));
    this._parser.setCsiHandler('G', (params, collect) => this.cursorCharAbsolute(params));
    this._parser.setCsiHandler('H', (params, collect) => this.cursorPosition(params));
    this._parser.setCsiHandler('I', (params, collect) => this.cursorForwardTab(params));
    this._parser.setCsiHandler('J', (params, collect) => this.eraseInDisplay(params));
    this._parser.setCsiHandler('K', (params, collect) => this.eraseInLine(params));
    this._parser.setCsiHandler('L', (params, collect) => this.insertLines(params));
    this._parser.setCsiHandler('M', (params, collect) => this.deleteLines(params));
    this._parser.setCsiHandler('P', (params, collect) => this.deleteChars(params));
    this._parser.setCsiHandler('S', (params, collect) => this.scrollUp(params));
    this._parser.setCsiHandler('T', (params, collect) => this.scrollDown(params, collect));
    this._parser.setCsiHandler('X', (params, collect) => this.eraseChars(params));
    this._parser.setCsiHandler('Z', (params, collect) => this.cursorBackwardTab(params));
    this._parser.setCsiHandler('`', (params, collect) => this.charPosAbsolute(params));
    this._parser.setCsiHandler('a', (params, collect) => this.hPositionRelative(params));
    this._parser.setCsiHandler('b', (params, collect) => this.repeatPrecedingCharacter(params));
    this._parser.setCsiHandler('c', (params, collect) => this.sendDeviceAttributes(params, collect));
    this._parser.setCsiHandler('d', (params, collect) => this.linePosAbsolute(params));
    this._parser.setCsiHandler('e', (params, collect) => this.vPositionRelative(params));
    this._parser.setCsiHandler('f', (params, collect) => this.hVPosition(params));
    this._parser.setCsiHandler('g', (params, collect) => this.tabClear(params));
    this._parser.setCsiHandler('h', (params, collect) => this.setMode(params, collect));
    this._parser.setCsiHandler('l', (params, collect) => this.resetMode(params, collect));
    this._parser.setCsiHandler('m', (params, collect) => this.charAttributes(params));
    this._parser.setCsiHandler('n', (params, collect) => this.deviceStatus(params, collect));
    this._parser.setCsiHandler('p', (params, collect) => this.softReset(params, collect));
    this._parser.setCsiHandler('q', (params, collect) => this.setCursorStyle(params, collect));
    this._parser.setCsiHandler('r', (params, collect) => this.setScrollRegion(params, collect));
    this._parser.setCsiHandler('s', (params, collect) => this.saveCursor(params));
    this._parser.setCsiHandler('u', (params, collect) => this.restoreCursor(params));

    /**
     * execute handler
     */
    this._parser.setExecuteHandler(C0.BEL, () => this.bell());
    this._parser.setExecuteHandler(C0.LF, () => this.lineFeed());
    this._parser.setExecuteHandler(C0.VT, () => this.lineFeed());
    this._parser.setExecuteHandler(C0.FF, () => this.lineFeed());
    this._parser.setExecuteHandler(C0.CR, () => this.carriageReturn());
    this._parser.setExecuteHandler(C0.BS, () => this.backspace());
    this._parser.setExecuteHandler(C0.HT, () => this.tab());
    this._parser.setExecuteHandler(C0.SO, () => this.shiftOut());
    this._parser.setExecuteHandler(C0.SI, () => this.shiftIn());
    // FIXME:   What do to with missing? Old code just added those to print.

    // some C1 control codes - FIXME: should those be enabled by default?
    this._parser.setExecuteHandler(C1.IND, () => this.index());
    this._parser.setExecuteHandler(C1.NEL, () => this.nextLine());
    this._parser.setExecuteHandler(C1.HTS, () => this.tabSet());

    /**
     * OSC handler
     */
    //   0 - icon name + title
    this._parser.setOscHandler(0, (data) => this.setTitle(data));
    //   1 - icon name
    //   2 - title
    this._parser.setOscHandler(2, (data) => this.setTitle(data));
    //   3 - set property X in the form "prop=value"
    //   4 - Change Color Number
    //   5 - Change Special Color Number
    //   6 - Enable/disable Special Color Number c
    //   7 - current directory? (not in xterm spec, see https://gitlab.com/gnachman/iterm2/issues/3939)
    //  10 - Change VT100 text foreground color to Pt.
    //  11 - Change VT100 text background color to Pt.
    //  12 - Change text cursor color to Pt.
    //  13 - Change mouse foreground color to Pt.
    //  14 - Change mouse background color to Pt.
    //  15 - Change Tektronix foreground color to Pt.
    //  16 - Change Tektronix background color to Pt.
    //  17 - Change highlight background color to Pt.
    //  18 - Change Tektronix cursor color to Pt.
    //  19 - Change highlight foreground color to Pt.
    //  46 - Change Log File to Pt.
    //  50 - Set Font to Pt.
    //  51 - reserved for Emacs shell.
    //  52 - Manipulate Selection Data.
    // 104 ; c - Reset Color Number c.
    // 105 ; c - Reset Special Color Number c.
    // 106 ; c; f - Enable/disable Special Color Number c.
    // 110 - Reset VT100 text foreground color.
    // 111 - Reset VT100 text background color.
    // 112 - Reset text cursor color.
    // 113 - Reset mouse foreground color.
    // 114 - Reset mouse background color.
    // 115 - Reset Tektronix foreground color.
    // 116 - Reset Tektronix background color.
    // 117 - Reset highlight color.
    // 118 - Reset Tektronix cursor color.
    // 119 - Reset highlight foreground color.

    /**
     * ESC handlers
     */
    this._parser.setEscHandler('7', () => this.saveCursor());
    this._parser.setEscHandler('8', () => this.restoreCursor());
    this._parser.setEscHandler('D', () => this.index());
    this._parser.setEscHandler('E', () => this.nextLine());
    this._parser.setEscHandler('H', () => this.tabSet());
    this._parser.setEscHandler('M', () => this.reverseIndex());
    this._parser.setEscHandler('=', () => this.keypadApplicationMode());
    this._parser.setEscHandler('>', () => this.keypadNumericMode());
    this._parser.setEscHandler('c', () => this.reset());
    this._parser.setEscHandler('n', () => this.setgLevel(2));
    this._parser.setEscHandler('o', () => this.setgLevel(3));
    this._parser.setEscHandler('|', () => this.setgLevel(3));
    this._parser.setEscHandler('}', () => this.setgLevel(2));
    this._parser.setEscHandler('~', () => this.setgLevel(1));
    this._parser.setEscHandler('%@', () => this.selectDefaultCharset());
    this._parser.setEscHandler('%G', () => this.selectDefaultCharset());
    for (const flag in CHARSETS) {
      this._parser.setEscHandler('(' + flag, () => this.selectCharset('(' + flag));
      this._parser.setEscHandler(')' + flag, () => this.selectCharset(')' + flag));
      this._parser.setEscHandler('*' + flag, () => this.selectCharset('*' + flag));
      this._parser.setEscHandler('+' + flag, () => this.selectCharset('+' + flag));
      this._parser.setEscHandler('-' + flag, () => this.selectCharset('-' + flag));
      this._parser.setEscHandler('.' + flag, () => this.selectCharset('.' + flag));
      this._parser.setEscHandler('/' + flag, () => this.selectCharset('/' + flag)); // TODO: supported?
    }
    this._parser.setEscHandler('#8', () => this.screenAlignmentPattern());

    /**
     * error handler
     */
    this._parser.setErrorHandler((state: IParsingState) => {
      this._logService.error('Parsing error: ', state);
      return state;
    });

    /**
     * DCS handler
     */
    this._parser.setDcsHandler('$q', new DECRQSS(this._bufferService, this._coreService, this._logService, this._optionsService));
  }

  public dispose(): void {
    super.dispose();
  }

  public parse(data: string): void {
    let buffer = this._bufferService.buffer;
    const cursorStartX = buffer.x;
    const cursorStartY = buffer.y;

    this._logService.debug('parsing data', data);

    if (this._parseBuffer.length < data.length) {
      this._parseBuffer = new Uint32Array(data.length);
    }
    this._parser.parse(this._parseBuffer, this._stringDecoder.decode(data, this._parseBuffer));

    buffer = this._bufferService.buffer;
    if (buffer.x !== cursorStartX || buffer.y !== cursorStartY) {
      this._onCursorMove.fire();
    }
  }

  public parseUtf8(data: Uint8Array): void {
    let buffer = this._bufferService.buffer;
    const cursorStartX = buffer.x;
    const cursorStartY = buffer.y;

    this._logService.debug('parsing data', data);

    if (this._parseBuffer.length < data.length) {
      this._parseBuffer = new Uint32Array(data.length);
    }
    this._parser.parse(this._parseBuffer, this._utf8Decoder.decode(data, this._parseBuffer));

    buffer = this._bufferService.buffer;
    if (buffer.x !== cursorStartX || buffer.y !== cursorStartY) {
      this._onCursorMove.fire();
    }
  }

  public print(data: Uint32Array, start: number, end: number): void {
    let code: number;
    let chWidth: number;
    const buffer = this._bufferService.buffer;
    const charset = this._terminal.charset;
    const screenReaderMode = this._optionsService.options.screenReaderMode;
    const cols = this._bufferService.cols;
    const wraparoundMode = this._terminal.wraparoundMode;
    const insertMode = this._terminal.insertMode;
    const curAttr = this._terminal.curAttrData;
    let bufferRow = buffer.lines.get(buffer.y + buffer.ybase);

    this._dirtyRowService.markDirty(buffer.y);
    for (let pos = start; pos < end; ++pos) {
      code = data[pos];

      // calculate print space
      // expensive call, therefore we save width in line buffer
      chWidth = wcwidth(code);

      // get charset replacement character
      // charset is only defined for ASCII, therefore we only
      // search for an replacement char if code < 127
      if (code < 127 && charset) {
        const ch = charset[String.fromCharCode(code)];
        if (ch) {
          code = ch.charCodeAt(0);
        }
      }

      if (screenReaderMode) {
        this._terminal.onA11yCharEmitter.fire(stringFromCodePoint(code));
      }

      // insert combining char at last cursor position
      // FIXME: needs handling after cursor jumps
      // buffer.x should never be 0 for a combining char
      // since they always follow a cell consuming char
      // therefore we can test for buffer.x to avoid overflow left
      if (!chWidth && buffer.x) {
        if (!bufferRow.getWidth(buffer.x - 1)) {
          // found empty cell after fullwidth, need to go 2 cells back
          // it is save to step 2 cells back here
          // since an empty cell is only set by fullwidth chars
          bufferRow.addCodepointToCell(buffer.x - 2, code);
        } else {
          bufferRow.addCodepointToCell(buffer.x - 1, code);
        }
        continue;
      }

      // goto next line if ch would overflow
      // TODO: needs a global min terminal width of 2
      // FIXME: additionally ensure chWidth fits into a line
      //   -->  maybe forbid cols<xy at higher level as it would
      //        introduce a bad runtime penalty here
      if (buffer.x + chWidth - 1 >= cols) {
        // autowrap - DECAWM
        // automatically wraps to the beginning of the next line
        if (wraparoundMode) {
          buffer.x = 0;
          buffer.y++;
          if (buffer.y > buffer.scrollBottom) {
            buffer.y--;
            this._terminal.scroll(true);
          } else {
            // The line already exists (eg. the initial viewport), mark it as a
            // wrapped line
            buffer.lines.get(buffer.y).isWrapped = true;
          }
          // row changed, get it again
          bufferRow = buffer.lines.get(buffer.y + buffer.ybase);
        } else {
          buffer.x = cols - 1;
          if (chWidth === 2) {
            // FIXME: check for xterm behavior
            // What to do here? We got a wide char that does not fit into last cell
            continue;
          }
        }
      }

      // insert mode: move characters to right
      if (insertMode) {
        // right shift cells according to the width
        bufferRow.insertCells(buffer.x, chWidth, buffer.getNullCell(curAttr));
        // test last cell - since the last cell has only room for
        // a halfwidth char any fullwidth shifted there is lost
        // and will be set to empty cell
        if (bufferRow.getWidth(cols - 1) === 2) {
          bufferRow.setCellFromCodePoint(cols - 1, NULL_CELL_CODE, NULL_CELL_WIDTH, curAttr.fg, curAttr.bg);
        }
      }

      // write current char to buffer and advance cursor
      bufferRow.setCellFromCodePoint(buffer.x++, code, chWidth, curAttr.fg, curAttr.bg);

      // fullwidth char - also set next cell to placeholder stub and advance cursor
      // for graphemes bigger than fullwidth we can simply loop to zero
      // we already made sure above, that buffer.x + chWidth will not overflow right
      if (chWidth > 0) {
        while (--chWidth) {
          // other than a regular empty cell a cell following a wide char has no width
          bufferRow.setCellFromCodePoint(buffer.x++, 0, 0, curAttr.fg, curAttr.bg);
        }
      }
    }
    // store last char in Parser.precedingCodepoint for REP to work correctly
    // This needs to check whether:
    //  - fullwidth + surrogates: reset
    //  - combining: only base char gets carried on (bug in xterm?)
    if (end) {
      bufferRow.loadCell(buffer.x - 1, this._workCell);
      if (this._workCell.getWidth() === 2 || this._workCell.getCode() > 0xFFFF) {
        this._parser.precedingCodepoint = 0;
      } else if (this._workCell.isCombined()) {
        this._parser.precedingCodepoint = this._workCell.getChars().charCodeAt(0);
      } else {
        this._parser.precedingCodepoint = this._workCell.content;
      }
    }
    this._dirtyRowService.markDirty(buffer.y);
  }

  /**
   * Forward addCsiHandler from parser.
   */
  public addCsiHandler(flag: string, callback: (params: IParams, collect: string) => boolean): IDisposable {
    return this._parser.addCsiHandler(flag, callback);
  }

  /**
   * Forward addOscHandler from parser.
   */
  public addOscHandler(ident: number, callback: (data: string) => boolean): IDisposable {
    return this._parser.addOscHandler(ident, callback);
  }

  /**
   * BEL
   * Bell (Ctrl-G).
   */
  public bell(): void {
    this._terminal.bell();
  }

  /**
   * LF
   * Line Feed or New Line (NL).  (LF  is Ctrl-J).
   */
  public lineFeed(): void {
    // make buffer local for faster access
    const buffer = this._bufferService.buffer;

    if (this._optionsService.options.convertEol) {
      buffer.x = 0;
    }
    buffer.y++;
    if (buffer.y > buffer.scrollBottom) {
      buffer.y--;
      this._terminal.scroll();
    }
    // If the end of the line is hit, prevent this action from wrapping around to the next line.
    if (buffer.x >= this._bufferService.cols) {
      buffer.x--;
    }

    this._onLineFeed.fire();
  }

  /**
   * CR
   * Carriage Return (Ctrl-M).
   */
  public carriageReturn(): void {
    this._bufferService.buffer.x = 0;
  }

  /**
   * BS
   * Backspace (Ctrl-H).
   */
  public backspace(): void {
    this._restrictCursor();
    if (this._bufferService.buffer.x > 0) {
      this._bufferService.buffer.x--;
    }
  }

  /**
   * TAB
   * Horizontal Tab (HT) (Ctrl-I).
   */
  public tab(): void {
    if (this._bufferService.buffer.x >= this._bufferService.cols) {
      return;
    }
    const originalX = this._bufferService.buffer.x;
    this._bufferService.buffer.x = this._bufferService.buffer.nextStop();
    if (this._optionsService.options.screenReaderMode) {
      this._terminal.onA11yTabEmitter.fire(this._bufferService.buffer.x - originalX);
    }
  }

  /**
   * SO
   * Shift Out (Ctrl-N) -> Switch to Alternate Character Set.  This invokes the
   * G1 character set.
   */
  public shiftOut(): void {
    this._terminal.setgLevel(1);
  }

  /**
   * SI
   * Shift In (Ctrl-O) -> Switch to Standard Character Set.  This invokes the G0
   * character set (the default).
   */
  public shiftIn(): void {
    this._terminal.setgLevel(0);
  }

  /**
   * Restrict cursor to viewport size / scroll margin (origin mode).
   */
  private _restrictCursor(): void {
    this._bufferService.buffer.x = Math.min(this._bufferService.cols - 1, Math.max(0, this._bufferService.buffer.x));
    this._bufferService.buffer.y = this._terminal.originMode
      ? Math.min(this._bufferService.buffer.scrollBottom, Math.max(this._bufferService.buffer.scrollTop, this._bufferService.buffer.y))
      : Math.min(this._bufferService.rows - 1, Math.max(0, this._bufferService.buffer.y));
  }

  /**
   * Set absolute cursor position.
   */
  private _setCursor(x: number, y: number): void {
    if (this._terminal.originMode) {
      this._bufferService.buffer.x = x;
      this._bufferService.buffer.y = this._bufferService.buffer.scrollTop + y;
    } else {
      this._bufferService.buffer.x = x;
      this._bufferService.buffer.y = y;
    }
    this._restrictCursor();
  }

  /**
   * Set relative cursor position.
   */
  private _moveCursor(x: number, y: number): void {
    // for relative changes we have to make sure we are within 0 .. cols/rows - 1
    // before calculating the new position
    this._restrictCursor();
    this._setCursor(this._bufferService.buffer.x + x, this._bufferService.buffer.y + y);
  }

  /**
   * CSI Ps A
   * Cursor Up Ps Times (default = 1) (CUU).
   */
  public cursorUp(params: IParams): void {
    this._moveCursor(0, -(params.params[0] || 1));
  }

  /**
   * CSI Ps B
   * Cursor Down Ps Times (default = 1) (CUD).
   */
  public cursorDown(params: IParams): void {
    this._moveCursor(0, params.params[0] || 1);
  }

  /**
   * CSI Ps C
   * Cursor Forward Ps Times (default = 1) (CUF).
   */
  public cursorForward(params: IParams): void {
    this._moveCursor(params.params[0] || 1, 0);
  }

  /**
   * CSI Ps D
   * Cursor Backward Ps Times (default = 1) (CUB).
   */
  public cursorBackward(params: IParams): void {
    this._moveCursor(-(params.params[0] || 1), 0);
  }

  /**
   * CSI Ps E
   * Cursor Next Line Ps Times (default = 1) (CNL).
   * Other than cursorDown (CUD) also set the cursor to first column.
   */
  public cursorNextLine(params: IParams): void {
    this._moveCursor(0, params.params[0] || 1);
    this._bufferService.buffer.x = 0;
  }

  /**
   * CSI Ps F
   * Cursor Previous Line Ps Times (default = 1) (CPL).
   * Other than cursorUp (CUU) also set the cursor to first column.
   */
  public cursorPrecedingLine(params: IParams): void {
    this._moveCursor(0, -(params.params[0] || 1));
    this._bufferService.buffer.x = 0;
  }

  /**
   * CSI Ps G
   * Cursor Character Absolute  [column] (default = [row,1]) (CHA).
   */
  public cursorCharAbsolute(params: IParams): void {
    this._setCursor((params.params[0] || 1) - 1, this._bufferService.buffer.y);
  }

  /**
   * CSI Ps ; Ps H
   * Cursor Position [row;column] (default = [1,1]) (CUP).
   */
  public cursorPosition(params: IParams): void {
    this._setCursor(
      // col
      (params.length >= 2) ? (params.params[1] || 1) - 1 : 0,
      // row
      (params.params[0] || 1) - 1);
  }

  /**
   * CSI Pm `  Character Position Absolute
   *   [column] (default = [row,1]) (HPA).
   * Currently same functionality as CHA.
   */
  public charPosAbsolute(params: IParams): void {
    this._setCursor((params.params[0] || 1) - 1, this._bufferService.buffer.y);
  }

  /**
   * CSI Pm a  Character Position Relative
   *   [columns] (default = [row,col+1]) (HPR)
   * Currently same functionality as CUF.
   */
  public hPositionRelative(params: IParams): void {
    this._moveCursor(params.params[0] || 1, 0);
  }

  /**
   * CSI Pm d  Vertical Position Absolute (VPA)
   *   [row] (default = [1,column])
   */
  public linePosAbsolute(params: IParams): void {
    this._setCursor(this._bufferService.buffer.x, (params.params[0] || 1) - 1);
  }

  /**
   * CSI Pm e  Vertical Position Relative (VPR)
   *   [rows] (default = [row+1,column])
   * reuse CSI Ps B ?
   */
  public vPositionRelative(params: IParams): void {
    this._moveCursor(0, params.params[0] || 1);
  }

  /**
   * CSI Ps ; Ps f
   *   Horizontal and Vertical Position [row;column] (default =
   *   [1,1]) (HVP).
   *   Same as CUP.
   */
  public hVPosition(params: IParams): void {
    this.cursorPosition(params);
  }

  /**
   * CSI Ps g  Tab Clear (TBC).
   *     Ps = 0  -> Clear Current Column (default).
   *     Ps = 3  -> Clear All.
   * Potentially:
   *   Ps = 2  -> Clear Stops on Line.
   *   http://vt100.net/annarbor/aaa-ug/section6.html
   */
  public tabClear(params: IParams): void {
    const param = params.params[0];
    if (param === 0) {
      delete this._bufferService.buffer.tabs[this._bufferService.buffer.x];
    } else if (param === 3) {
      this._bufferService.buffer.tabs = {};
    }
  }

  /**
   * CSI Ps I
   *   Cursor Forward Tabulation Ps tab stops (default = 1) (CHT).
   */
  public cursorForwardTab(params: IParams): void {
    if (this._bufferService.buffer.x >= this._bufferService.cols) {
      return;
    }
    let param = params.params[0] || 1;
    while (param--) {
      this._bufferService.buffer.x = this._bufferService.buffer.nextStop();
    }
  }

  /**
   * CSI Ps Z  Cursor Backward Tabulation Ps tab stops (default = 1) (CBT).
   */
  public cursorBackwardTab(params: IParams): void {
    if (this._bufferService.buffer.x >= this._bufferService.cols) {
      return;
    }
    let param = params.params[0] || 1;

    // make buffer local for faster access
    const buffer = this._bufferService.buffer;

    while (param--) {
      buffer.x = buffer.prevStop();
    }
  }


  /**
   * Helper method to erase cells in a terminal row.
   * The cell gets replaced with the eraseChar of the terminal.
   * @param y row index
   * @param start first cell index to be erased
   * @param end   end - 1 is last erased cell
   */
  private _eraseInBufferLine(y: number, start: number, end: number, clearWrap: boolean = false): void {
    const line = this._bufferService.buffer.lines.get(this._bufferService.buffer.ybase + y);
    line.replaceCells(
      start,
      end,
      this._bufferService.buffer.getNullCell(this._terminal.eraseAttrData())
    );
    if (clearWrap) {
      line.isWrapped = false;
    }
  }

  /**
   * Helper method to reset cells in a terminal row.
   * The cell gets replaced with the eraseChar of the terminal and the isWrapped property is set to false.
   * @param y row index
   */
  private _resetBufferLine(y: number): void {
    const line = this._bufferService.buffer.lines.get(this._bufferService.buffer.ybase + y);
    line.fill(this._bufferService.buffer.getNullCell(this._terminal.eraseAttrData()));
    line.isWrapped = false;
  }

  /**
   * CSI Ps J  Erase in Display (ED).
   *     Ps = 0  -> Erase Below (default).
   *     Ps = 1  -> Erase Above.
   *     Ps = 2  -> Erase All.
   *     Ps = 3  -> Erase Saved Lines (xterm).
   * CSI ? Ps J
   *   Erase in Display (DECSED).
   *     Ps = 0  -> Selective Erase Below (default).
   *     Ps = 1  -> Selective Erase Above.
   *     Ps = 2  -> Selective Erase All.
   */
  public eraseInDisplay(params: IParams): void {
    this._restrictCursor();
    let j;
    switch (params.params[0]) {
      case 0:
        j = this._bufferService.buffer.y;
        this._dirtyRowService.markDirty(j);
        this._eraseInBufferLine(j++, this._bufferService.buffer.x, this._bufferService.cols, this._bufferService.buffer.x === 0);
        for (; j < this._bufferService.rows; j++) {
          this._resetBufferLine(j);
        }
        this._dirtyRowService.markDirty(j);
        break;
      case 1:
        j = this._bufferService.buffer.y;
        this._dirtyRowService.markDirty(j);
        // Deleted front part of line and everything before. This line will no longer be wrapped.
        this._eraseInBufferLine(j, 0, this._bufferService.buffer.x + 1, true);
        if (this._bufferService.buffer.x + 1 >= this._bufferService.cols) {
          // Deleted entire previous line. This next line can no longer be wrapped.
          this._bufferService.buffer.lines.get(j + 1).isWrapped = false;
        }
        while (j--) {
          this._resetBufferLine(j);
        }
        this._dirtyRowService.markDirty(0);
        break;
      case 2:
        j = this._bufferService.rows;
        this._dirtyRowService.markDirty(j - 1);
        while (j--) {
          this._resetBufferLine(j);
        }
        this._dirtyRowService.markDirty(0);
        break;
      case 3:
        // Clear scrollback (everything not in viewport)
        const scrollBackSize = this._bufferService.buffer.lines.length - this._bufferService.rows;
        if (scrollBackSize > 0) {
          this._bufferService.buffer.lines.trimStart(scrollBackSize);
          this._bufferService.buffer.ybase = Math.max(this._bufferService.buffer.ybase - scrollBackSize, 0);
          this._bufferService.buffer.ydisp = Math.max(this._bufferService.buffer.ydisp - scrollBackSize, 0);
          // Force a scroll event to refresh viewport
          this._onScroll.fire(0);
        }
        break;
    }
  }

  /**
   * CSI Ps K  Erase in Line (EL).
   *     Ps = 0  -> Erase to Right (default).
   *     Ps = 1  -> Erase to Left.
   *     Ps = 2  -> Erase All.
   * CSI ? Ps K
   *   Erase in Line (DECSEL).
   *     Ps = 0  -> Selective Erase to Right (default).
   *     Ps = 1  -> Selective Erase to Left.
   *     Ps = 2  -> Selective Erase All.
   */
  public eraseInLine(params: IParams): void {
    this._restrictCursor();
    switch (params.params[0]) {
      case 0:
        this._eraseInBufferLine(this._bufferService.buffer.y, this._bufferService.buffer.x, this._bufferService.cols);
        break;
      case 1:
        this._eraseInBufferLine(this._bufferService.buffer.y, 0, this._bufferService.buffer.x + 1);
        break;
      case 2:
        this._eraseInBufferLine(this._bufferService.buffer.y, 0, this._bufferService.cols);
        break;
    }
    this._dirtyRowService.markDirty(this._bufferService.buffer.y);
  }

  /**
   * CSI Ps L
   * Insert Ps Line(s) (default = 1) (IL).
   */
  public insertLines(params: IParams): void {
    this._restrictCursor();
    let param = params.params[0] || 1;

    // make buffer local for faster access
    const buffer = this._bufferService.buffer;

    if (buffer.y > buffer.scrollBottom || buffer.y < buffer.scrollTop) {
      return;
    }

    const row: number = buffer.y + buffer.ybase;

    const scrollBottomRowsOffset = this._bufferService.rows - 1 - buffer.scrollBottom;
    const scrollBottomAbsolute = this._bufferService.rows - 1 + buffer.ybase - scrollBottomRowsOffset + 1;
    while (param--) {
      // test: echo -e '\e[44m\e[1L\e[0m'
      // blankLine(true) - xterm/linux behavior
      buffer.lines.splice(scrollBottomAbsolute - 1, 1);
      buffer.lines.splice(row, 0, buffer.getBlankLine(this._terminal.eraseAttrData()));
    }

    this._dirtyRowService.markRangeDirty(buffer.y, buffer.scrollBottom);
    buffer.x = 0; // see https://vt100.net/docs/vt220-rm/chapter4.html - vt220 only?
  }

  /**
   * CSI Ps M
   * Delete Ps Line(s) (default = 1) (DL).
   */
  public deleteLines(params: IParams): void {
    this._restrictCursor();
    let param = params.params[0] || 1;

    // make buffer local for faster access
    const buffer = this._bufferService.buffer;

    if (buffer.y > buffer.scrollBottom || buffer.y < buffer.scrollTop) {
      return;
    }

    const row: number = buffer.y + buffer.ybase;

    let j: number;
    j = this._bufferService.rows - 1 - buffer.scrollBottom;
    j = this._bufferService.rows - 1 + buffer.ybase - j;
    while (param--) {
      // test: echo -e '\e[44m\e[1M\e[0m'
      // blankLine(true) - xterm/linux behavior
      buffer.lines.splice(row, 1);
      buffer.lines.splice(j, 0, buffer.getBlankLine(this._terminal.eraseAttrData()));
    }

    this._dirtyRowService.markRangeDirty(buffer.y, buffer.scrollBottom);
    buffer.x = 0; // see https://vt100.net/docs/vt220-rm/chapter4.html - vt220 only?
  }

  /**
   * CSI Ps @
   * Insert Ps (Blank) Character(s) (default = 1) (ICH).
   */
  public insertChars(params: IParams): void {
    this._restrictCursor();
    const line = this._bufferService.buffer.lines.get(this._bufferService.buffer.y + this._bufferService.buffer.ybase);
    if (line) {
      line.insertCells(
        this._bufferService.buffer.x,
        params.params[0] || 1,
        this._bufferService.buffer.getNullCell(this._terminal.eraseAttrData())
      );
      this._dirtyRowService.markDirty(this._bufferService.buffer.y);
    }
  }

  /**
   * CSI Ps P
   * Delete Ps Character(s) (default = 1) (DCH).
   */
  public deleteChars(params: IParams): void {
    this._restrictCursor();
    const line = this._bufferService.buffer.lines.get(this._bufferService.buffer.y + this._bufferService.buffer.ybase);
    if (line) {
      line.deleteCells(
        this._bufferService.buffer.x,
        params.params[0] || 1,
        this._bufferService.buffer.getNullCell(this._terminal.eraseAttrData())
      );
      this._dirtyRowService.markDirty(this._bufferService.buffer.y);
    }
  }

  /**
   * CSI Ps S  Scroll up Ps lines (default = 1) (SU).
   */
  public scrollUp(params: IParams): void {
    let param = params.params[0] || 1;

    // make buffer local for faster access
    const buffer = this._bufferService.buffer;

    while (param--) {
      buffer.lines.splice(buffer.ybase + buffer.scrollTop, 1);
      buffer.lines.splice(buffer.ybase + buffer.scrollBottom, 0, buffer.getBlankLine(DEFAULT_ATTR_DATA));
    }
    this._dirtyRowService.markRangeDirty(buffer.scrollTop, buffer.scrollBottom);
  }

  /**
   * CSI Ps T  Scroll down Ps lines (default = 1) (SD).
   */
  public scrollDown(params: IParams, collect?: string): void {
    if (params.length < 2 && !collect) {
      let param = params.params[0] || 1;

      // make buffer local for faster access
      const buffer = this._bufferService.buffer;

      while (param--) {
        buffer.lines.splice(buffer.ybase + buffer.scrollBottom, 1);
        buffer.lines.splice(buffer.ybase + buffer.scrollTop, 0, buffer.getBlankLine(DEFAULT_ATTR_DATA));
      }
      this._dirtyRowService.markRangeDirty(buffer.scrollTop, buffer.scrollBottom);
    }
  }

  /**
   * CSI Ps X
   * Erase Ps Character(s) (default = 1) (ECH).
   */
  public eraseChars(params: IParams): void {
    this._restrictCursor();
    const line = this._bufferService.buffer.lines.get(this._bufferService.buffer.y + this._bufferService.buffer.ybase);
    if (line) {
      line.replaceCells(
        this._bufferService.buffer.x,
        this._bufferService.buffer.x + (params.params[0] || 1),
        this._bufferService.buffer.getNullCell(this._terminal.eraseAttrData())
      );
      this._dirtyRowService.markDirty(this._bufferService.buffer.y);
    }
  }

  /**
   * CSI Ps b  Repeat the preceding graphic character Ps times (REP).
   * From ECMA 48 (@see http://www.ecma-international.org/publications/files/ECMA-ST/Ecma-048.pdf)
   *    Notation: (Pn)
   *    Representation: CSI Pn 06/02
   *    Parameter default value: Pn = 1
   *    REP is used to indicate that the preceding character in the data stream,
   *    if it is a graphic character (represented by one or more bit combinations) including SPACE,
   *    is to be repeated n times, where n equals the value of Pn.
   *    If the character preceding REP is a control function or part of a control function,
   *    the effect of REP is not defined by this Standard.
   *
   * Since we propagate the terminal as xterm-256color we have to follow xterm's behavior:
   *    - fullwidth + surrogate chars are ignored
   *    - for combining chars only the base char gets repeated
   *    - text attrs are applied normally
   *    - wrap around is respected
   *    - any valid sequence resets the carried forward char
   *
   * Note: To get reset on a valid sequence working correctly without much runtime penalty,
   * the preceding codepoint is stored on the parser in `this.print` and reset during `parser.parse`.
   */
  public repeatPrecedingCharacter(params: IParams): void {
    if (!this._parser.precedingCodepoint) {
      return;
    }
    // call print to insert the chars and handle correct wrapping
    const length = params.params[0] || 1;
    const data = new Uint32Array(length);
    for (let i = 0; i < length; ++i) {
      data[i] = this._parser.precedingCodepoint;
    }
    this.print(data, 0, data.length);
  }

  /**
   * CSI Ps c  Send Device Attributes (Primary DA).
   *     Ps = 0  or omitted -> request attributes from terminal.  The
   *     response depends on the decTerminalID resource setting.
   *     -> CSI ? 1 ; 2 c  (``VT100 with Advanced Video Option'')
   *     -> CSI ? 1 ; 0 c  (``VT101 with No Options'')
   *     -> CSI ? 6 c  (``VT102'')
   *     -> CSI ? 6 0 ; 1 ; 2 ; 6 ; 8 ; 9 ; 1 5 ; c  (``VT220'')
   *   The VT100-style response parameters do not mean anything by
   *   themselves.  VT220 parameters do, telling the host what fea-
   *   tures the terminal supports:
   *     Ps = 1  -> 132-columns.
   *     Ps = 2  -> Printer.
   *     Ps = 6  -> Selective erase.
   *     Ps = 8  -> User-defined keys.
   *     Ps = 9  -> National replacement character sets.
   *     Ps = 1 5  -> Technical characters.
   *     Ps = 2 2  -> ANSI color, e.g., VT525.
   *     Ps = 2 9  -> ANSI text locator (i.e., DEC Locator mode).
   * CSI > Ps c
   *   Send Device Attributes (Secondary DA).
   *     Ps = 0  or omitted -> request the terminal's identification
   *     code.  The response depends on the decTerminalID resource set-
   *     ting.  It should apply only to VT220 and up, but xterm extends
   *     this to VT100.
   *     -> CSI  > Pp ; Pv ; Pc c
   *   where Pp denotes the terminal type
   *     Pp = 0  -> ``VT100''.
   *     Pp = 1  -> ``VT220''.
   *   and Pv is the firmware version (for xterm, this was originally
   *   the XFree86 patch number, starting with 95).  In a DEC termi-
   *   nal, Pc indicates the ROM cartridge registration number and is
   *   always zero.
   * More information:
   *   xterm/charproc.c - line 2012, for more information.
   *   vim responds with ^[[?0c or ^[[?1c after the terminal's response (?)
   */
  public sendDeviceAttributes(params: IParams, collect?: string): void {
    if (params.params[0] > 0) {
      return;
    }

    if (!collect) {
      if (this._terminal.is('xterm') || this._terminal.is('rxvt-unicode') || this._terminal.is('screen')) {
        this._coreService.triggerDataEvent(C0.ESC + '[?1;2c');
      } else if (this._terminal.is('linux')) {
        this._coreService.triggerDataEvent(C0.ESC + '[?6c');
      }
    } else if (collect === '>') {
      // xterm and urxvt
      // seem to spit this
      // out around ~370 times (?).
      if (this._terminal.is('xterm')) {
        this._coreService.triggerDataEvent(C0.ESC + '[>0;276;0c');
      } else if (this._terminal.is('rxvt-unicode')) {
        this._coreService.triggerDataEvent(C0.ESC + '[>85;95;0c');
      } else if (this._terminal.is('linux')) {
        // not supported by linux console.
        // linux console echoes parameters.
        this._coreService.triggerDataEvent(params.params[0] + 'c');
      } else if (this._terminal.is('screen')) {
        this._coreService.triggerDataEvent(C0.ESC + '[>83;40003;0c');
      }
    }
  }

  /**
   * CSI Pm h  Set Mode (SM).
   *     Ps = 2  -> Keyboard Action Mode (AM).
   *     Ps = 4  -> Insert Mode (IRM).
   *     Ps = 1 2  -> Send/receive (SRM).
   *     Ps = 2 0  -> Automatic Newline (LNM).
   * CSI ? Pm h
   *   DEC Private Mode Set (DECSET).
   *     Ps = 1  -> Application Cursor Keys (DECCKM).
   *     Ps = 2  -> Designate USASCII for character sets G0-G3
   *     (DECANM), and set VT100 mode.
   *     Ps = 3  -> 132 Column Mode (DECCOLM).
   *     Ps = 4  -> Smooth (Slow) Scroll (DECSCLM).
   *     Ps = 5  -> Reverse Video (DECSCNM).
   *     Ps = 6  -> Origin Mode (DECOM).
   *     Ps = 7  -> Wraparound Mode (DECAWM).
   *     Ps = 8  -> Auto-repeat Keys (DECARM).
   *     Ps = 9  -> Send Mouse X & Y on button press.  See the sec-
   *     tion Mouse Tracking.
   *     Ps = 1 0  -> Show toolbar (rxvt).
   *     Ps = 1 2  -> Start Blinking Cursor (att610).
   *     Ps = 1 8  -> Print form feed (DECPFF).
   *     Ps = 1 9  -> Set print extent to full screen (DECPEX).
   *     Ps = 2 5  -> Show Cursor (DECTCEM).
   *     Ps = 3 0  -> Show scrollbar (rxvt).
   *     Ps = 3 5  -> Enable font-shifting functions (rxvt).
   *     Ps = 3 8  -> Enter Tektronix Mode (DECTEK).
   *     Ps = 4 0  -> Allow 80 -> 132 Mode.
   *     Ps = 4 1  -> more(1) fix (see curses resource).
   *     Ps = 4 2  -> Enable Nation Replacement Character sets (DECN-
   *     RCM).
   *     Ps = 4 4  -> Turn On Margin Bell.
   *     Ps = 4 5  -> Reverse-wraparound Mode.
   *     Ps = 4 6  -> Start Logging.  This is normally disabled by a
   *     compile-time option.
   *     Ps = 4 7  -> Use Alternate Screen Buffer.  (This may be dis-
   *     abled by the titeInhibit resource).
   *     Ps = 6 6  -> Application keypad (DECNKM).
   *     Ps = 6 7  -> Backarrow key sends backspace (DECBKM).
   *     Ps = 1 0 0 0  -> Send Mouse X & Y on button press and
   *     release.  See the section Mouse Tracking.
   *     Ps = 1 0 0 1  -> Use Hilite Mouse Tracking.
   *     Ps = 1 0 0 2  -> Use Cell Motion Mouse Tracking.
   *     Ps = 1 0 0 3  -> Use All Motion Mouse Tracking.
   *     Ps = 1 0 0 4  -> Send FocusIn/FocusOut events.
   *     Ps = 1 0 0 5  -> Enable Extended Mouse Mode.
   *     Ps = 1 0 1 0  -> Scroll to bottom on tty output (rxvt).
   *     Ps = 1 0 1 1  -> Scroll to bottom on key press (rxvt).
   *     Ps = 1 0 3 4  -> Interpret "meta" key, sets eighth bit.
   *     (enables the eightBitInput resource).
   *     Ps = 1 0 3 5  -> Enable special modifiers for Alt and Num-
   *     Lock keys.  (This enables the numLock resource).
   *     Ps = 1 0 3 6  -> Send ESC   when Meta modifies a key.  (This
   *     enables the metaSendsEscape resource).
   *     Ps = 1 0 3 7  -> Send DEL from the editing-keypad Delete
   *     key.
   *     Ps = 1 0 3 9  -> Send ESC  when Alt modifies a key.  (This
   *     enables the altSendsEscape resource).
   *     Ps = 1 0 4 0  -> Keep selection even if not highlighted.
   *     (This enables the keepSelection resource).
   *     Ps = 1 0 4 1  -> Use the CLIPBOARD selection.  (This enables
   *     the selectToClipboard resource).
   *     Ps = 1 0 4 2  -> Enable Urgency window manager hint when
   *     Control-G is received.  (This enables the bellIsUrgent
   *     resource).
   *     Ps = 1 0 4 3  -> Enable raising of the window when Control-G
   *     is received.  (enables the popOnBell resource).
   *     Ps = 1 0 4 7  -> Use Alternate Screen Buffer.  (This may be
   *     disabled by the titeInhibit resource).
   *     Ps = 1 0 4 8  -> Save cursor as in DECSC.  (This may be dis-
   *     abled by the titeInhibit resource).
   *     Ps = 1 0 4 9  -> Save cursor as in DECSC and use Alternate
   *     Screen Buffer, clearing it first.  (This may be disabled by
   *     the titeInhibit resource).  This combines the effects of the 1
   *     0 4 7  and 1 0 4 8  modes.  Use this with terminfo-based
   *     applications rather than the 4 7  mode.
   *     Ps = 1 0 5 0  -> Set terminfo/termcap function-key mode.
   *     Ps = 1 0 5 1  -> Set Sun function-key mode.
   *     Ps = 1 0 5 2  -> Set HP function-key mode.
   *     Ps = 1 0 5 3  -> Set SCO function-key mode.
   *     Ps = 1 0 6 0  -> Set legacy keyboard emulation (X11R6).
   *     Ps = 1 0 6 1  -> Set VT220 keyboard emulation.
   *     Ps = 2 0 0 4  -> Set bracketed paste mode.
   * Modes:
   *   http: *vt100.net/docs/vt220-rm/chapter4.html
   */
  public setMode(params: IParams, collect?: string): void {
    for (let i = 0; i < params.length; i++) {
      this._setMode(params.params[i], collect);
    }
  }

  private _setMode(param: number, collect?: string): void {
    if (!collect) {
      switch (param) {
        case 4:
          this._terminal.insertMode = true;
          break;
        case 20:
          // this._t.convertEol = true;
          break;
      }
    } else if (collect === '?') {
      switch (param) {
        case 1:
          this._coreService.decPrivateModes.applicationCursorKeys = true;
          break;
        case 2:
          this._terminal.setgCharset(0, DEFAULT_CHARSET);
          this._terminal.setgCharset(1, DEFAULT_CHARSET);
          this._terminal.setgCharset(2, DEFAULT_CHARSET);
          this._terminal.setgCharset(3, DEFAULT_CHARSET);
          // set VT100 mode here
          break;
        case 3: // 132 col mode
          // TODO: move DECCOLM into compat addon
          this._terminal.savedCols = this._bufferService.cols;
          this._terminal.resize(132, this._bufferService.rows);
          this._terminal.reset();
          break;
        case 6:
          this._terminal.originMode = true;
          this._setCursor(0, 0);
          break;
        case 7:
          this._terminal.wraparoundMode = true;
          break;
        case 12:
          // this.cursorBlink = true;
          break;
        case 66:
          this._logService.debug('Serial port requested application keypad.');
          this._terminal.applicationKeypad = true;
          if (this._terminal.viewport) {
            this._terminal.viewport.syncScrollArea();
          }
          break;
        case 9: // X10 Mouse
          // no release, no motion, no wheel, no modifiers.
          this._coreMouseService.activeProtocol = 'X10';
          break;
        case 1000: // vt200 mouse
          // no motion.
          // no modifiers, except control on the wheel.
          this._coreMouseService.activeProtocol = 'VT200';
          break;
        case 1002: // button event mouse
          this._coreMouseService.activeProtocol = 'DRAG';
          break;
        case 1003: // any event mouse
          // any event - sends motion events,
          // even if there is no button held down.
<<<<<<< HEAD
          this._coreMouseService.activeProtocol = 'ANY';
=======

          // TODO: Why are params[0] compares nested within a switch for params[0]?

          this._terminal.x10Mouse = param === 9;
          this._terminal.vt200Mouse = param === 1000;
          this._terminal.normalMouse = param > 1000;
          this._terminal.mouseEvents = true;
          if (this._terminal.element) {
            this._terminal.element.classList.add('enable-mouse-events');
          }
          if (this._selectionService) {
            this._selectionService.disable();
          }
          this._logService.debug('Binding to mouse events.');
>>>>>>> 52c562d4
          break;
        case 1004: // send focusin/focusout events
          // focusin: ^[[I
          // focusout: ^[[O
          this._terminal.sendFocus = true;
          break;
        case 1005: // utf8 ext mode mouse
          this._coreMouseService.activeEncoding = 'UTF8';
          // for wide terminals
          // simply encodes large values as utf8 characters
          break;
        case 1006: // sgr ext mode mouse
          this._coreMouseService.activeEncoding = 'SGR';
          // for wide terminals
          // does not add 32 to fields
          // press: ^[[<b;x;yM
          // release: ^[[<b;x;ym
          break;
        case 1015: // urxvt ext mode mouse
          this._coreMouseService.activeEncoding = 'URXVT';
          // for wide terminals
          // numbers for fields
          // press: ^[[b;x;yM
          // motion: ^[[b;x;yT
          break;
        case 25: // show cursor
          this._terminal.cursorHidden = false;
          break;
        case 1048: // alt screen cursor
          this.saveCursor();
          break;
        case 1049: // alt screen buffer cursor
          this.saveCursor();
          // FALL-THROUGH
        case 47: // alt screen buffer
        case 1047: // alt screen buffer
          this._bufferService.buffers.activateAltBuffer(this._terminal.eraseAttrData());
          this._terminal.refresh(0, this._bufferService.rows - 1);
          if (this._terminal.viewport) {
            this._terminal.viewport.syncScrollArea();
          }
          this._terminal.showCursor();
          break;
        case 2004: // bracketed paste mode (https://cirw.in/blog/bracketed-paste)
          this._terminal.bracketedPasteMode = true;
          break;
      }
    }
  }

  /**
   * CSI Pm l  Reset Mode (RM).
   *     Ps = 2  -> Keyboard Action Mode (AM).
   *     Ps = 4  -> Replace Mode (IRM).
   *     Ps = 1 2  -> Send/receive (SRM).
   *     Ps = 2 0  -> Normal Linefeed (LNM).
   * CSI ? Pm l
   *   DEC Private Mode Reset (DECRST).
   *     Ps = 1  -> Normal Cursor Keys (DECCKM).
   *     Ps = 2  -> Designate VT52 mode (DECANM).
   *     Ps = 3  -> 80 Column Mode (DECCOLM).
   *     Ps = 4  -> Jump (Fast) Scroll (DECSCLM).
   *     Ps = 5  -> Normal Video (DECSCNM).
   *     Ps = 6  -> Normal Cursor Mode (DECOM).
   *     Ps = 7  -> No Wraparound Mode (DECAWM).
   *     Ps = 8  -> No Auto-repeat Keys (DECARM).
   *     Ps = 9  -> Don't send Mouse X & Y on button press.
   *     Ps = 1 0  -> Hide toolbar (rxvt).
   *     Ps = 1 2  -> Stop Blinking Cursor (att610).
   *     Ps = 1 8  -> Don't print form feed (DECPFF).
   *     Ps = 1 9  -> Limit print to scrolling region (DECPEX).
   *     Ps = 2 5  -> Hide Cursor (DECTCEM).
   *     Ps = 3 0  -> Don't show scrollbar (rxvt).
   *     Ps = 3 5  -> Disable font-shifting functions (rxvt).
   *     Ps = 4 0  -> Disallow 80 -> 132 Mode.
   *     Ps = 4 1  -> No more(1) fix (see curses resource).
   *     Ps = 4 2  -> Disable Nation Replacement Character sets (DEC-
   *     NRCM).
   *     Ps = 4 4  -> Turn Off Margin Bell.
   *     Ps = 4 5  -> No Reverse-wraparound Mode.
   *     Ps = 4 6  -> Stop Logging.  (This is normally disabled by a
   *     compile-time option).
   *     Ps = 4 7  -> Use Normal Screen Buffer.
   *     Ps = 6 6  -> Numeric keypad (DECNKM).
   *     Ps = 6 7  -> Backarrow key sends delete (DECBKM).
   *     Ps = 1 0 0 0  -> Don't send Mouse X & Y on button press and
   *     release.  See the section Mouse Tracking.
   *     Ps = 1 0 0 1  -> Don't use Hilite Mouse Tracking.
   *     Ps = 1 0 0 2  -> Don't use Cell Motion Mouse Tracking.
   *     Ps = 1 0 0 3  -> Don't use All Motion Mouse Tracking.
   *     Ps = 1 0 0 4  -> Don't send FocusIn/FocusOut events.
   *     Ps = 1 0 0 5  -> Disable Extended Mouse Mode.
   *     Ps = 1 0 1 0  -> Don't scroll to bottom on tty output
   *     (rxvt).
   *     Ps = 1 0 1 1  -> Don't scroll to bottom on key press (rxvt).
   *     Ps = 1 0 3 4  -> Don't interpret "meta" key.  (This disables
   *     the eightBitInput resource).
   *     Ps = 1 0 3 5  -> Disable special modifiers for Alt and Num-
   *     Lock keys.  (This disables the numLock resource).
   *     Ps = 1 0 3 6  -> Don't send ESC  when Meta modifies a key.
   *     (This disables the metaSendsEscape resource).
   *     Ps = 1 0 3 7  -> Send VT220 Remove from the editing-keypad
   *     Delete key.
   *     Ps = 1 0 3 9  -> Don't send ESC  when Alt modifies a key.
   *     (This disables the altSendsEscape resource).
   *     Ps = 1 0 4 0  -> Do not keep selection when not highlighted.
   *     (This disables the keepSelection resource).
   *     Ps = 1 0 4 1  -> Use the PRIMARY selection.  (This disables
   *     the selectToClipboard resource).
   *     Ps = 1 0 4 2  -> Disable Urgency window manager hint when
   *     Control-G is received.  (This disables the bellIsUrgent
   *     resource).
   *     Ps = 1 0 4 3  -> Disable raising of the window when Control-
   *     G is received.  (This disables the popOnBell resource).
   *     Ps = 1 0 4 7  -> Use Normal Screen Buffer, clearing screen
   *     first if in the Alternate Screen.  (This may be disabled by
   *     the titeInhibit resource).
   *     Ps = 1 0 4 8  -> Restore cursor as in DECRC.  (This may be
   *     disabled by the titeInhibit resource).
   *     Ps = 1 0 4 9  -> Use Normal Screen Buffer and restore cursor
   *     as in DECRC.  (This may be disabled by the titeInhibit
   *     resource).  This combines the effects of the 1 0 4 7  and 1 0
   *     4 8  modes.  Use this with terminfo-based applications rather
   *     than the 4 7  mode.
   *     Ps = 1 0 5 0  -> Reset terminfo/termcap function-key mode.
   *     Ps = 1 0 5 1  -> Reset Sun function-key mode.
   *     Ps = 1 0 5 2  -> Reset HP function-key mode.
   *     Ps = 1 0 5 3  -> Reset SCO function-key mode.
   *     Ps = 1 0 6 0  -> Reset legacy keyboard emulation (X11R6).
   *     Ps = 1 0 6 1  -> Reset keyboard emulation to Sun/PC style.
   *     Ps = 2 0 0 4  -> Reset bracketed paste mode.
   */
  public resetMode(params: IParams, collect?: string): void {
    for (let i = 0; i < params.length; i++) {
      this._resetMode(params.params[i], collect);
    }
  }

  private _resetMode(param: number, collect?: string): void {
    if (!collect) {
      switch (param) {
        case 4:
          this._terminal.insertMode = false;
          break;
        case 20:
          // this._t.convertEol = false;
          break;
      }
    } else if (collect === '?') {
      switch (param) {
        case 1:
          this._coreService.decPrivateModes.applicationCursorKeys = false;
          break;
        case 3:
          // TODO: move DECCOLM into compat addon
          // Note: This impl currently does not enforce col 80, instead reverts
          // to previous terminal width before entering DECCOLM 132
          if (this._bufferService.cols === 132 && this._terminal.savedCols) {
            this._terminal.resize(this._terminal.savedCols, this._bufferService.rows);
          }
          delete this._terminal.savedCols;
          this._terminal.reset();
          break;
        case 6:
          this._terminal.originMode = false;
          this._setCursor(0, 0);
          break;
        case 7:
          this._terminal.wraparoundMode = false;
          break;
        case 12:
          // this.cursorBlink = false;
          break;
        case 66:
          this._logService.debug('Switching back to normal keypad.');
          this._terminal.applicationKeypad = false;
          if (this._terminal.viewport) {
            this._terminal.viewport.syncScrollArea();
          }
          break;
        case 9: // X10 Mouse
        case 1000: // vt200 mouse
        case 1002: // button event mouse
        case 1003: // any event mouse
          this._coreMouseService.activeProtocol = 'NONE';
          break;
        case 1004: // send focusin/focusout events
          this._terminal.sendFocus = false;
          break;
        case 1005: // utf8 ext mode mouse
          this._coreMouseService.activeEncoding = 'DEFAULT';
          break;
        case 1006: // sgr ext mode mouse
          this._coreMouseService.activeEncoding = 'DEFAULT';
          break;
        case 1015: // urxvt ext mode mouse
        this._coreMouseService.activeEncoding = 'DEFAULT';
          break;
        case 25: // hide cursor
          this._terminal.cursorHidden = true;
          break;
        case 1048: // alt screen cursor
          this.restoreCursor();
          break;
        case 1049: // alt screen buffer cursor
           // FALL-THROUGH
        case 47: // normal screen buffer
        case 1047: // normal screen buffer - clearing it first
          // Ensure the selection manager has the correct buffer
          this._bufferService.buffers.activateNormalBuffer();
          if (param === 1049) {
            this.restoreCursor();
          }
          this._terminal.refresh(0, this._bufferService.rows - 1);
          if (this._terminal.viewport) {
            this._terminal.viewport.syncScrollArea();
          }
          this._terminal.showCursor();
          break;
        case 2004: // bracketed paste mode (https://cirw.in/blog/bracketed-paste)
          this._terminal.bracketedPasteMode = false;
          break;
      }
    }
  }

  /**
   * Helper to extract and apply color params/subparams.
   * Returns advance for params index.
   */
  private _extractColor(params: IParams, pos: number, attr: IAttributeData): number {
    // normalize params
    // meaning: [target, CM, ign, val, val, val]
    // RGB    : [ 38/48,  2, ign,   r,   g,   b]
    // P256   : [ 38/48,  5, ign,   v, ign, ign]
    const accu = [0, 0, -1, 0, 0, 0];

    // alignment placeholder for non color space sequences
    let cSpace = 0;

    // return advance we took in params
    let advance = 0;

    do {
      accu[advance + cSpace] = params.params[pos + advance];
      if (params.hasSubParams(pos + advance)) {
        const subparams = params.getSubParams(pos + advance);
        let i = 0;
        do {
          if (accu[1] === 5) {
            cSpace = 1;
          }
          accu[advance + i + 1 + cSpace] = subparams[i];
        } while (++i < subparams.length && i + advance + 1 + cSpace < accu.length);
        break;
      }
      // exit early if can decide color mode with semicolons
      if ((accu[1] === 5 && advance + cSpace >= 2)
          || (accu[1] === 2 && advance + cSpace >= 5)) {
        break;
      }
      // offset colorSpace slot for semicolon mode
      if (accu[1]) {
        cSpace = 1;
      }
    } while (++advance + pos < params.length && advance + cSpace < accu.length);

    // set default values to 0
    for (let i = 2; i < accu.length; ++i) {
      if (accu[i] === -1) {
        accu[i] = 0;
      }
    }

    // apply colors
    if (accu[0] === 38) {
      if (accu[1] === 2) {
        attr.fg |= Attributes.CM_RGB;
        attr.fg &= ~Attributes.RGB_MASK;
        attr.fg |= AttributeData.fromColorRGB([accu[3], accu[4], accu[5]]);
      } else if (accu[1] === 5) {
        attr.fg &= ~(Attributes.CM_MASK | Attributes.PCOLOR_MASK);
        attr.fg |= Attributes.CM_P256 | (accu[3] & 0xff);
      }
    } else if (accu[0] === 48) {
      if (accu[1] === 2) {
        attr.bg |= Attributes.CM_RGB;
        attr.bg &= ~Attributes.RGB_MASK;
        attr.bg |= AttributeData.fromColorRGB([accu[3], accu[4], accu[5]]);
      } else if (accu[1] === 5) {
        attr.bg &= ~(Attributes.CM_MASK | Attributes.PCOLOR_MASK);
        attr.bg |= Attributes.CM_P256 | (accu[3] & 0xff);
      }
    }

    return advance;
  }

  /**
   * CSI Pm m  Character Attributes (SGR).
   *     Ps = 0  -> Normal (default).
   *     Ps = 1  -> Bold.
   *     Ps = 2  -> Faint, decreased intensity (ISO 6429).
   *     Ps = 4  -> Underlined.
   *     Ps = 5  -> Blink (appears as Bold).
   *     Ps = 7  -> Inverse.
   *     Ps = 8  -> Invisible, i.e., hidden (VT300).
   *     Ps = 2 2  -> Normal (neither bold nor faint).
   *     Ps = 2 4  -> Not underlined.
   *     Ps = 2 5  -> Steady (not blinking).
   *     Ps = 2 7  -> Positive (not inverse).
   *     Ps = 2 8  -> Visible, i.e., not hidden (VT300).
   *     Ps = 3 0  -> Set foreground color to Black.
   *     Ps = 3 1  -> Set foreground color to Red.
   *     Ps = 3 2  -> Set foreground color to Green.
   *     Ps = 3 3  -> Set foreground color to Yellow.
   *     Ps = 3 4  -> Set foreground color to Blue.
   *     Ps = 3 5  -> Set foreground color to Magenta.
   *     Ps = 3 6  -> Set foreground color to Cyan.
   *     Ps = 3 7  -> Set foreground color to White.
   *     Ps = 3 9  -> Set foreground color to default (original).
   *     Ps = 4 0  -> Set background color to Black.
   *     Ps = 4 1  -> Set background color to Red.
   *     Ps = 4 2  -> Set background color to Green.
   *     Ps = 4 3  -> Set background color to Yellow.
   *     Ps = 4 4  -> Set background color to Blue.
   *     Ps = 4 5  -> Set background color to Magenta.
   *     Ps = 4 6  -> Set background color to Cyan.
   *     Ps = 4 7  -> Set background color to White.
   *     Ps = 4 9  -> Set background color to default (original).
   *
   *   If 16-color support is compiled, the following apply.  Assume
   *   that xterm's resources are set so that the ISO color codes are
   *   the first 8 of a set of 16.  Then the aixterm colors are the
   *   bright versions of the ISO colors:
   *     Ps = 9 0  -> Set foreground color to Black.
   *     Ps = 9 1  -> Set foreground color to Red.
   *     Ps = 9 2  -> Set foreground color to Green.
   *     Ps = 9 3  -> Set foreground color to Yellow.
   *     Ps = 9 4  -> Set foreground color to Blue.
   *     Ps = 9 5  -> Set foreground color to Magenta.
   *     Ps = 9 6  -> Set foreground color to Cyan.
   *     Ps = 9 7  -> Set foreground color to White.
   *     Ps = 1 0 0  -> Set background color to Black.
   *     Ps = 1 0 1  -> Set background color to Red.
   *     Ps = 1 0 2  -> Set background color to Green.
   *     Ps = 1 0 3  -> Set background color to Yellow.
   *     Ps = 1 0 4  -> Set background color to Blue.
   *     Ps = 1 0 5  -> Set background color to Magenta.
   *     Ps = 1 0 6  -> Set background color to Cyan.
   *     Ps = 1 0 7  -> Set background color to White.
   *
   *   If xterm is compiled with the 16-color support disabled, it
   *   supports the following, from rxvt:
   *     Ps = 1 0 0  -> Set foreground and background color to
   *     default.
   *
   *   If 88- or 256-color support is compiled, the following apply.
   *     Ps = 3 8  ; 5  ; Ps -> Set foreground color to the second
   *     Ps.
   *     Ps = 4 8  ; 5  ; Ps -> Set background color to the second
   *     Ps.
   */
  public charAttributes(params: IParams): void {
    // Optimize a single SGR0.
    if (params.length === 1 && params.params[0] === 0) {
      this._terminal.curAttrData.fg = DEFAULT_ATTR_DATA.fg;
      this._terminal.curAttrData.bg = DEFAULT_ATTR_DATA.bg;
      return;
    }

    const l = params.length;
    let p;
    const attr = this._terminal.curAttrData;

    for (let i = 0; i < l; i++) {
      p = params.params[i];
      if (p >= 30 && p <= 37) {
        // fg color 8
        attr.fg &= ~(Attributes.CM_MASK | Attributes.PCOLOR_MASK);
        attr.fg |= Attributes.CM_P16 | (p - 30);
      } else if (p >= 40 && p <= 47) {
        // bg color 8
        attr.bg &= ~(Attributes.CM_MASK | Attributes.PCOLOR_MASK);
        attr.bg |= Attributes.CM_P16 | (p - 40);
      } else if (p >= 90 && p <= 97) {
        // fg color 16
        attr.fg &= ~(Attributes.CM_MASK | Attributes.PCOLOR_MASK);
        attr.fg |= Attributes.CM_P16 | (p - 90) | 8;
      } else if (p >= 100 && p <= 107) {
        // bg color 16
        attr.bg &= ~(Attributes.CM_MASK | Attributes.PCOLOR_MASK);
        attr.bg |= Attributes.CM_P16 | (p - 100) | 8;
      } else if (p === 0) {
        // default
        attr.fg = DEFAULT_ATTR_DATA.fg;
        attr.bg = DEFAULT_ATTR_DATA.bg;
      } else if (p === 1) {
        // bold text
        attr.fg |= FgFlags.BOLD;
      } else if (p === 3) {
        // italic text
        attr.bg |= BgFlags.ITALIC;
      } else if (p === 4) {
        // underlined text
        attr.fg |= FgFlags.UNDERLINE;
      } else if (p === 5) {
        // blink
        attr.fg |= FgFlags.BLINK;
      } else if (p === 7) {
        // inverse and positive
        // test with: echo -e '\e[31m\e[42mhello\e[7mworld\e[27mhi\e[m'
        attr.fg |= FgFlags.INVERSE;
      } else if (p === 8) {
        // invisible
        attr.fg |= FgFlags.INVISIBLE;
      } else if (p === 2) {
        // dimmed text
        attr.bg |= BgFlags.DIM;
      } else if (p === 22) {
        // not bold nor faint
        attr.fg &= ~FgFlags.BOLD;
        attr.bg &= ~BgFlags.DIM;
      } else if (p === 23) {
        // not italic
        attr.bg &= ~BgFlags.ITALIC;
      } else if (p === 24) {
        // not underlined
        attr.fg &= ~FgFlags.UNDERLINE;
      } else if (p === 25) {
        // not blink
        attr.fg &= ~FgFlags.BLINK;
      } else if (p === 27) {
        // not inverse
        attr.fg &= ~FgFlags.INVERSE;
      } else if (p === 28) {
        // not invisible
        attr.fg &= ~FgFlags.INVISIBLE;
      } else if (p === 39) {
        // reset fg
        attr.fg &= ~(Attributes.CM_MASK | Attributes.RGB_MASK);
        attr.fg |= DEFAULT_ATTR_DATA.fg & (Attributes.PCOLOR_MASK | Attributes.RGB_MASK);
      } else if (p === 49) {
        // reset bg
        attr.bg &= ~(Attributes.CM_MASK | Attributes.RGB_MASK);
        attr.bg |= DEFAULT_ATTR_DATA.bg & (Attributes.PCOLOR_MASK | Attributes.RGB_MASK);
      } else if (p === 38 || p === 48) {
        // fg color 256 and RGB
        i += this._extractColor(params, i, attr);
      } else if (p === 100) {
        // reset fg/bg
        attr.fg &= ~(Attributes.CM_MASK | Attributes.RGB_MASK);
        attr.fg |= DEFAULT_ATTR_DATA.fg & (Attributes.PCOLOR_MASK | Attributes.RGB_MASK);
        attr.bg &= ~(Attributes.CM_MASK | Attributes.RGB_MASK);
        attr.bg |= DEFAULT_ATTR_DATA.bg & (Attributes.PCOLOR_MASK | Attributes.RGB_MASK);
      } else {
        this._logService.debug('Unknown SGR attribute: %d.', p);
      }
    }
  }

  /**
   * CSI Ps n  Device Status Report (DSR).
   *     Ps = 5  -> Status Report.  Result (``OK'') is
   *   CSI 0 n
   *     Ps = 6  -> Report Cursor Position (CPR) [row;column].
   *   Result is
   *   CSI r ; c R
   * CSI ? Ps n
   *   Device Status Report (DSR, DEC-specific).
   *     Ps = 6  -> Report Cursor Position (CPR) [row;column] as CSI
   *     ? r ; c R (assumes page is zero).
   *     Ps = 1 5  -> Report Printer status as CSI ? 1 0  n  (ready).
   *     or CSI ? 1 1  n  (not ready).
   *     Ps = 2 5  -> Report UDK status as CSI ? 2 0  n  (unlocked)
   *     or CSI ? 2 1  n  (locked).
   *     Ps = 2 6  -> Report Keyboard status as
   *   CSI ? 2 7  ;  1  ;  0  ;  0  n  (North American).
   *   The last two parameters apply to VT400 & up, and denote key-
   *   board ready and LK01 respectively.
   *     Ps = 5 3  -> Report Locator status as
   *   CSI ? 5 3  n  Locator available, if compiled-in, or
   *   CSI ? 5 0  n  No Locator, if not.
   */
  public deviceStatus(params: IParams, collect?: string): void {
    if (!collect) {
      switch (params.params[0]) {
        case 5:
          // status report
          this._coreService.triggerDataEvent(`${C0.ESC}[0n`);
          break;
        case 6:
          // cursor position
          const y = this._bufferService.buffer.y + 1;
          const x = this._bufferService.buffer.x + 1;
          this._coreService.triggerDataEvent(`${C0.ESC}[${y};${x}R`);
          break;
      }
    } else if (collect === '?') {
      // modern xterm doesnt seem to
      // respond to any of these except ?6, 6, and 5
      switch (params.params[0]) {
        case 6:
          // cursor position
          const y = this._bufferService.buffer.y + 1;
          const x = this._bufferService.buffer.x + 1;
          this._coreService.triggerDataEvent(`${C0.ESC}[?${y};${x}R`);
          break;
        case 15:
          // no printer
          // this.handler(C0.ESC + '[?11n');
          break;
        case 25:
          // dont support user defined keys
          // this.handler(C0.ESC + '[?21n');
          break;
        case 26:
          // north american keyboard
          // this.handler(C0.ESC + '[?27;1;0;0n');
          break;
        case 53:
          // no dec locator/mouse
          // this.handler(C0.ESC + '[?50n');
          break;
      }
    }
  }

  /**
   * CSI ! p   Soft terminal reset (DECSTR).
   * http://vt100.net/docs/vt220-rm/table4-10.html
   */
  public softReset(params: IParams, collect?: string): void {
    if (collect === '!') {
      this._terminal.cursorHidden = false;
      this._terminal.insertMode = false;
      this._terminal.originMode = false;
      this._terminal.wraparoundMode = true;  // defaults: xterm - true, vt100 - false
      this._terminal.applicationKeypad = false; // ?
      if (this._terminal.viewport) {
        this._terminal.viewport.syncScrollArea();
      }
      this._coreService.decPrivateModes.applicationCursorKeys = false;
      this._bufferService.buffer.scrollTop = 0;
      this._bufferService.buffer.scrollBottom = this._bufferService.rows - 1;
      this._terminal.curAttrData = DEFAULT_ATTR_DATA.clone();
      this._bufferService.buffer.x = this._bufferService.buffer.y = 0; // ?
      this._terminal.charset = null;
      this._terminal.glevel = 0; // ??
      this._terminal.charsets = [null]; // ??
    }
  }

  /**
   * CSI Ps SP q  Set cursor style (DECSCUSR, VT520).
   *   Ps = 0  -> blinking block.
   *   Ps = 1  -> blinking block (default).
   *   Ps = 2  -> steady block.
   *   Ps = 3  -> blinking underline.
   *   Ps = 4  -> steady underline.
   *   Ps = 5  -> blinking bar (xterm).
   *   Ps = 6  -> steady bar (xterm).
   */
  public setCursorStyle(params?: IParams, collect?: string): void {
    if (collect === ' ') {
      const param = params.params[0] || 1;
      switch (param) {
        case 1:
        case 2:
          this._optionsService.options.cursorStyle = 'block';
          break;
        case 3:
        case 4:
          this._optionsService.options.cursorStyle = 'underline';
          break;
        case 5:
        case 6:
          this._optionsService.options.cursorStyle = 'bar';
          break;
      }
      const isBlinking = param % 2 === 1;
      this._optionsService.options.cursorBlink = isBlinking;
    }
  }

  /**
   * CSI Ps ; Ps r
   *   Set Scrolling Region [top;bottom] (default = full size of win-
   *   dow) (DECSTBM).
   * CSI ? Pm r
   *   currently skipped
   */
  public setScrollRegion(params: IParams, collect?: string): void {
    if (collect) {
      return;
    }

    const top = params.params[0] || 1;
    let bottom: number;

    if (params.length < 2 || (bottom = params.params[1]) >  this._bufferService.rows || bottom === 0) {
      bottom = this._bufferService.rows;
    }

    if (bottom > top) {
      this._bufferService.buffer.scrollTop = top - 1;
      this._bufferService.buffer.scrollBottom = bottom - 1;
      this._setCursor(0, 0);
    }
  }


  /**
   * CSI s
   * ESC 7
   *   Save cursor (ANSI.SYS).
   */
  public saveCursor(params?: IParams): void {
    this._bufferService.buffer.savedX = this._bufferService.buffer.x;
    this._bufferService.buffer.savedY = this._bufferService.buffer.ybase + this._bufferService.buffer.y;
    this._bufferService.buffer.savedCurAttrData.fg = this._terminal.curAttrData.fg;
    this._bufferService.buffer.savedCurAttrData.bg = this._terminal.curAttrData.bg;
    this._bufferService.buffer.savedCharset = this._terminal.charset;
  }


  /**
   * CSI u
   * ESC 8
   *   Restore cursor (ANSI.SYS).
   */
  public restoreCursor(params?: IParams): void {
    this._bufferService.buffer.x = this._bufferService.buffer.savedX || 0;
    this._bufferService.buffer.y = Math.max(this._bufferService.buffer.savedY - this._bufferService.buffer.ybase, 0);
    this._terminal.curAttrData.fg = this._bufferService.buffer.savedCurAttrData.fg;
    this._terminal.curAttrData.bg = this._bufferService.buffer.savedCurAttrData.bg;
    this._terminal.charset = (this as any)._savedCharset;
    if (this._bufferService.buffer.savedCharset) {
      this._terminal.charset = this._bufferService.buffer.savedCharset;
    }
    this._restrictCursor();
  }


  /**
   * OSC 0; <data> ST (set icon name + window title)
   * OSC 2; <data> ST (set window title)
   *   Proxy to set window title. Icon name is not supported.
   */
  public setTitle(data: string): void {
    this._terminal.handleTitle(data);
  }

  /**
   * ESC E
   * C1.NEL
   *   DEC mnemonic: NEL (https://vt100.net/docs/vt510-rm/NEL)
   *   Moves cursor to first position on next line.
   */
  public nextLine(): void {
    this._bufferService.buffer.x = 0;
    this.index();
  }

  /**
   * ESC =
   *   DEC mnemonic: DECKPAM (https://vt100.net/docs/vt510-rm/DECKPAM.html)
   *   Enables the numeric keypad to send application sequences to the host.
   */
  public keypadApplicationMode(): void {
    this._logService.debug('Serial port requested application keypad.');
    this._terminal.applicationKeypad = true;
    if (this._terminal.viewport) {
      this._terminal.viewport.syncScrollArea();
    }
  }

  /**
   * ESC >
   *   DEC mnemonic: DECKPNM (https://vt100.net/docs/vt510-rm/DECKPNM.html)
   *   Enables the keypad to send numeric characters to the host.
   */
  public keypadNumericMode(): void {
    this._logService.debug('Switching back to normal keypad.');
    this._terminal.applicationKeypad = false;
    if (this._terminal.viewport) {
      this._terminal.viewport.syncScrollArea();
    }
  }

  /**
   * ESC % @
   * ESC % G
   *   Select default character set. UTF-8 is not supported (string are unicode anyways)
   *   therefore ESC % G does the same.
   */
  public selectDefaultCharset(): void {
    this._terminal.setgLevel(0);
    this._terminal.setgCharset(0, DEFAULT_CHARSET); // US (default)
  }

  /**
   * ESC ( C
   *   Designate G0 Character Set, VT100, ISO 2022.
   * ESC ) C
   *   Designate G1 Character Set (ISO 2022, VT100).
   * ESC * C
   *   Designate G2 Character Set (ISO 2022, VT220).
   * ESC + C
   *   Designate G3 Character Set (ISO 2022, VT220).
   * ESC - C
   *   Designate G1 Character Set (VT300).
   * ESC . C
   *   Designate G2 Character Set (VT300).
   * ESC / C
   *   Designate G3 Character Set (VT300). C = A  -> ISO Latin-1 Supplemental. - Supported?
   */
  public selectCharset(collectAndFlag: string): void {
    if (collectAndFlag.length !== 2) {
      this.selectDefaultCharset();
      return;
    }
    if (collectAndFlag[0] === '/') {
      return;  // TODO: Is this supported?
    }
    this._terminal.setgCharset(GLEVEL[collectAndFlag[0]], CHARSETS[collectAndFlag[1]] || DEFAULT_CHARSET);
    return;
  }

  /**
   * ESC D
   * C1.IND
   *   DEC mnemonic: IND (https://vt100.net/docs/vt510-rm/IND.html)
   *   Moves the cursor down one line in the same column.
   */
  public index(): void {
    this._restrictCursor();
    this._bufferService.buffer.y++;
    if (this._bufferService.buffer.y > this._bufferService.buffer.scrollBottom) {
      this._bufferService.buffer.y--;
      this._terminal.scroll();
    }
    this._restrictCursor();
  }

  /**
   * ESC H
   * C1.HTS
   *   DEC mnemonic: HTS (https://vt100.net/docs/vt510-rm/HTS.html)
   *   Sets a horizontal tab stop at the column position indicated by
   *   the value of the active column when the terminal receives an HTS.
   */
  public tabSet(): void {
    this._bufferService.buffer.tabs[this._bufferService.buffer.x] = true;
  }

  /**
   * ESC M
   * C1.RI
   *   DEC mnemonic: HTS
   *   Moves the cursor up one line in the same column. If the cursor is at the top margin,
   *   the page scrolls down.
   */
  public reverseIndex(): void {
    this._restrictCursor();
    const buffer = this._bufferService.buffer;
    if (buffer.y === buffer.scrollTop) {
      // possibly move the code below to term.reverseScroll();
      // test: echo -ne '\e[1;1H\e[44m\eM\e[0m'
      // blankLine(true) is xterm/linux behavior
      const scrollRegionHeight = buffer.scrollBottom - buffer.scrollTop;
      buffer.lines.shiftElements(buffer.y + buffer.ybase, scrollRegionHeight, 1);
      buffer.lines.set(buffer.y + buffer.ybase, buffer.getBlankLine(this._terminal.eraseAttrData()));
      this._dirtyRowService.markRangeDirty(buffer.scrollTop, buffer.scrollBottom);
    } else {
      buffer.y--;
      this._restrictCursor(); // quickfix to not run out of bounds
    }
  }

  /**
   * ESC c
   *   DEC mnemonic: RIS (https://vt100.net/docs/vt510-rm/RIS.html)
   *   Reset to initial state.
   */
  public reset(): void {
    this._parser.reset();
    this._terminal.reset();  // TODO: save to move from terminal?
  }

  /**
   * ESC n
   * ESC o
   * ESC |
   * ESC }
   * ESC ~
   *   DEC mnemonic: LS (https://vt100.net/docs/vt510-rm/LS.html)
   *   When you use a locking shift, the character set remains in GL or GR until
   *   you use another locking shift. (partly supported)
   */
  public setgLevel(level: number): void {
    this._terminal.setgLevel(level);  // TODO: save to move from terminal?
  }

  /**
   * ESC # 8
   *   DEC mnemonic: DECALN (https://vt100.net/docs/vt510-rm/DECALN.html)
   *   This control function fills the complete screen area with
   *   a test pattern (E) used for adjusting screen alignment.
   *
   * TODO: move DECALN into compat addon
   */
  public screenAlignmentPattern(): void {
    // prepare cell data
    const cell = new CellData();
    cell.content = 1 << Content.WIDTH_SHIFT | 'E'.charCodeAt(0);
    cell.fg = this._terminal.curAttrData.fg;
    cell.bg = this._terminal.curAttrData.bg;

    const buffer = this._bufferService.buffer;

    this._setCursor(0, 0);
    for (let yOffset = 0; yOffset < this._bufferService.rows; ++yOffset) {
      const row = buffer.y + buffer.ybase + yOffset;
      buffer.lines.get(row).fill(cell);
      buffer.lines.get(row).isWrapped = false;
    }
    this._dirtyRowService.markAllDirty();
    this._setCursor(0, 0);
  }
}<|MERGE_RESOLUTION|>--- conflicted
+++ resolved
@@ -1282,24 +1282,7 @@
         case 1003: // any event mouse
           // any event - sends motion events,
           // even if there is no button held down.
-<<<<<<< HEAD
           this._coreMouseService.activeProtocol = 'ANY';
-=======
-
-          // TODO: Why are params[0] compares nested within a switch for params[0]?
-
-          this._terminal.x10Mouse = param === 9;
-          this._terminal.vt200Mouse = param === 1000;
-          this._terminal.normalMouse = param > 1000;
-          this._terminal.mouseEvents = true;
-          if (this._terminal.element) {
-            this._terminal.element.classList.add('enable-mouse-events');
-          }
-          if (this._selectionService) {
-            this._selectionService.disable();
-          }
-          this._logService.debug('Binding to mouse events.');
->>>>>>> 52c562d4
           break;
         case 1004: // send focusin/focusout events
           // focusin: ^[[I

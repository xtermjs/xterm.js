--- conflicted
+++ resolved
@@ -9,11 +9,8 @@
 import { IColorSet } from 'browser/Types';
 import { IOptionsService } from 'common/services/Services';
 import { IBuffer, IBufferSet } from 'common/buffer/Types';
-<<<<<<< HEAD
 import { IParams } from 'common/parser/Types';
-=======
 import { ISelectionManager } from 'browser/selection/Types';
->>>>>>> c50a6ef4
 
 export type CustomKeyEventHandler = (event: KeyboardEvent) => boolean;
 

/**
 * Copyright (c) 2019 The xterm.js authors. All rights reserved.
 * @license MIT
 */

import { Disposable, toDisposable } from 'vs/base/common/lifecycle';
import { isMac } from 'common/Platform';
import { CursorStyle, IDisposable } from 'common/Types';
import { FontWeight, IOptionsService, ITerminalOptions } from 'common/services/Services';
<<<<<<< HEAD
import { selectNewBufferLine } from 'common/buffer/BufferLine';
=======
import { Emitter } from 'vs/base/common/event';
>>>>>>> cb3bd463

export const DEFAULT_OPTIONS: Readonly<Required<ITerminalOptions>> = {
  cols: 80,
  rows: 24,
  cursorBlink: false,
  cursorStyle: 'block',
  cursorWidth: 1,
  cursorInactiveStyle: 'outline',
  customGlyphs: true,
  drawBoldTextInBrightColors: true,
  documentOverride: null,
  fastScrollModifier: 'alt',
  fastScrollSensitivity: 5,
  fontFamily: 'courier-new, courier, monospace',
  fontSize: 15,
  fontWeight: 'normal',
  fontWeightBold: 'bold',
  ignoreBracketedPasteMode: false,
  lineHeight: 1.0,
  letterSpacing: 0,
  linkHandler: null,
  logLevel: 'info',
  logger: null,
  newBufferLine: true,
  scrollback: 1000,
  scrollOnUserInput: true,
  scrollSensitivity: 1,
  screenReaderMode: false,
  smoothScrollDuration: 0,
  macOptionIsMeta: false,
  macOptionClickForcesSelection: false,
  minimumContrastRatio: 1,
  disableStdin: false,
  allowProposedApi: false,
  allowTransparency: false,
  tabStopWidth: 8,
  theme: {},
  rescaleOverlappingGlyphs: false,
  rightClickSelectsWord: isMac,
  windowOptions: {},
  windowsMode: false,
  windowsPty: {},
  wordSeparator: ' ()[]{}\',"`',
  altClickMovesCursor: true,
  convertEol: false,
  termName: 'xterm',
  cancelEvents: false,
  overviewRuler: {}
};

const FONT_WEIGHT_OPTIONS: Extract<FontWeight, string>[] = ['normal', 'bold', '100', '200', '300', '400', '500', '600', '700', '800', '900'];

export class OptionsService extends Disposable implements IOptionsService {
  public serviceBrand: any;

  public readonly rawOptions: Required<ITerminalOptions>;
  public options: Required<ITerminalOptions>;

  private readonly _onOptionChange = this._register(new Emitter<keyof ITerminalOptions>());
  public readonly onOptionChange = this._onOptionChange.event;

  constructor(options: Partial<ITerminalOptions>) {
    super();
    // set the default value of each option
    const defaultOptions = { ...DEFAULT_OPTIONS };
    for (const key in options) {
      if (key in defaultOptions) {
        try {
          const newValue = options[key];
          defaultOptions[key] = this._sanitizeAndValidateOption(key, newValue);
        } catch (e) {
          console.error(e);
        }
      }
    }

    // set up getters and setters for each option
    this.rawOptions = defaultOptions;
    this.options = { ... defaultOptions };
    selectNewBufferLine(this.options['newBufferLine']);
    this._setupOptions();

    // Clear out options that could link outside xterm.js as they could easily cause an embedder
    // memory leak
    this._register(toDisposable(() => {
      this.rawOptions.linkHandler = null;
      this.rawOptions.documentOverride = null;
    }));
  }

  // eslint-disable-next-line @typescript-eslint/naming-convention
  public onSpecificOptionChange<T extends keyof ITerminalOptions>(key: T, listener: (value: ITerminalOptions[T]) => any): IDisposable {
    return this.onOptionChange(eventKey => {
      if (eventKey === key) {
        listener(this.rawOptions[key]);
      }
    });
  }

  // eslint-disable-next-line @typescript-eslint/naming-convention
  public onMultipleOptionChange(keys: (keyof ITerminalOptions)[], listener: () => any): IDisposable {
    return this.onOptionChange(eventKey => {
      if (keys.indexOf(eventKey) !== -1) {
        listener();
      }
    });
  }

  private _setupOptions(): void {
    const getter = (propName: string): any => {
      if (!(propName in DEFAULT_OPTIONS)) {
        throw new Error(`No option with key "${propName}"`);
      }
      return this.rawOptions[propName];
    };

    const setter = (propName: string, value: any): void => {
      if (!(propName in DEFAULT_OPTIONS)) {
        throw new Error(`No option with key "${propName}"`);
      }

      value = this._sanitizeAndValidateOption(propName, value);
      // Don't fire an option change event if they didn't change
      if (this.rawOptions[propName] !== value) {
        this.rawOptions[propName] = value;
        this._onOptionChange.fire(propName);
      }
    };

    for (const propName in this.rawOptions) {
      const desc = {
        get: getter.bind(this, propName),
        set: setter.bind(this, propName)
      };
      Object.defineProperty(this.options, propName, desc);
    }
  }

  private _sanitizeAndValidateOption(key: string, value: any): any {
    switch (key) {
      case 'cursorStyle':
        if (!value) {
          value = DEFAULT_OPTIONS[key];
        }
        if (!isCursorStyle(value)) {
          throw new Error(`"${value}" is not a valid value for ${key}`);
        }
        break;
      case 'wordSeparator':
        if (!value) {
          value = DEFAULT_OPTIONS[key];
        }
        break;
      case 'fontWeight':
      case 'fontWeightBold':
        if (typeof value === 'number' && 1 <= value && value <= 1000) {
          // already valid numeric value
          break;
        }
        value = FONT_WEIGHT_OPTIONS.includes(value) ? value : DEFAULT_OPTIONS[key];
        break;
      case 'cursorWidth':
        value = Math.floor(value);
        // Fall through for bounds check
      case 'lineHeight':
      case 'tabStopWidth':
        if (value < 1) {
          throw new Error(`${key} cannot be less than 1, value: ${value}`);
        }
        break;
      case 'minimumContrastRatio':
        value = Math.max(1, Math.min(21, Math.round(value * 10) / 10));
        break;
      case 'newBufferLine':
        selectNewBufferLine(!!value);
        break;
      case 'scrollback':
        value = Math.min(value, 4294967295);
        if (value < 0) {
          throw new Error(`${key} cannot be less than 0, value: ${value}`);
        }
        break;
      case 'fastScrollSensitivity':
      case 'scrollSensitivity':
        if (value <= 0) {
          throw new Error(`${key} cannot be less than or equal to 0, value: ${value}`);
        }
        break;
      case 'rows':
      case 'cols':
        if (!value && value !== 0) {
          throw new Error(`${key} must be numeric, value: ${value}`);
        }
        break;
      case 'windowsPty':
        value = value ?? {};
        break;
    }
    return value;
  }
}

function isCursorStyle(value: unknown): value is CursorStyle {
  return value === 'block' || value === 'underline' || value === 'bar';
}<|MERGE_RESOLUTION|>--- conflicted
+++ resolved
@@ -7,11 +7,8 @@
 import { isMac } from 'common/Platform';
 import { CursorStyle, IDisposable } from 'common/Types';
 import { FontWeight, IOptionsService, ITerminalOptions } from 'common/services/Services';
-<<<<<<< HEAD
 import { selectNewBufferLine } from 'common/buffer/BufferLine';
-=======
 import { Emitter } from 'vs/base/common/event';
->>>>>>> cb3bd463
 
 export const DEFAULT_OPTIONS: Readonly<Required<ITerminalOptions>> = {
   cols: 80,

--- conflicted
+++ resolved
@@ -2146,7 +2146,6 @@
       });
     });
   });
-<<<<<<< HEAD
 
   describe('DECSCA and DECSED/DECSEL', () => {
     it('default is unprotected', async () => {
@@ -2188,7 +2187,8 @@
       await inputHandler.parseP('###\x1b[2"q');
       await inputHandler.parseP('\x1bP$q"q\x1b\\');
       assert.deepEqual(sendStack.pop(), '\x1bP1$r0"q\x1b\\');  // reported as DECSCA 0
-=======
+    });
+  });
   describe('DECRQM', () => {
     const reportStack: string[] = [];
     beforeEach(() => {
@@ -2260,7 +2260,6 @@
         await inputHandler.parseP(`\x1b[?${mode}$p`);
         assert.deepEqual(reportStack.pop(), `\x1b[?${mode};${value}$y`);
       }
->>>>>>> c57a52b9
     });
   });
 });

--- conflicted
+++ resolved
@@ -242,11 +242,7 @@
   loadCell(index: number, cell: ICellData): ICellData;
   setCell(index: number, cell: ICellData): void;
   setCellFromCodepoint(index: number, codePoint: number, width: number, attrs: IAttributeData): void;
-<<<<<<< HEAD
   addCodepointToCell(index: number, codePoint: number, width: number): void; // DEPRECATED
-=======
-  addCodepointToCell(index: number, codePoint: number, width: number): void;
->>>>>>> 6e351dd4
   insertCells(pos: number, n: number, ch: ICellData): void;
   deleteCells(pos: number, n: number, fill: ICellData): void;
   replaceCells(start: number, end: number, fill: ICellData, respectProtect?: boolean): void;

--- conflicted
+++ resolved
@@ -139,12 +139,8 @@
   disableStdin?: boolean;
   fontSize?: number;
   fontFamily?: string;
-<<<<<<< HEAD
   fontWeight?: string;
   fontWeightBold?: string;
-  geometry?: [number, number];
-=======
->>>>>>> 13d10203
   handler?: (data: string) => void;
   letterSpacing?: number;
   lineHeight?: number;

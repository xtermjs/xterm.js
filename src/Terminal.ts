/**
 * Copyright (c) 2014 The xterm.js authors. All rights reserved.
 * Copyright (c) 2012-2013, Christopher Jeffrey (MIT License)
 * @license MIT
 *
 * Originally forked from (with the author's permission):
 *   Fabrice Bellard's javascript vt100 for jslinux:
 *   http://bellard.org/jslinux/
 *   Copyright (c) 2011 Fabrice Bellard
 *   The original design remains. The terminal itself
 *   has been extended to include xterm CSI codes, among
 *   other features.
 *
 * Terminal Emulation References:
 *   http://vt100.net/
 *   http://invisible-island.net/xterm/ctlseqs/ctlseqs.txt
 *   http://invisible-island.net/xterm/ctlseqs/ctlseqs.html
 *   http://invisible-island.net/vttest/
 *   http://www.inwap.com/pdp10/ansicode.txt
 *   http://linux.die.net/man/4/console_codes
 *   http://linux.die.net/man/7/urxvt
 */

import { IInputHandlingTerminal, IViewport, ICompositionHelper, ITerminalOptions, ITerminal, IBrowser, ILinkifier, ILinkMatcherOptions, CustomKeyEventHandler, LinkMatcherHandler, CharacterJoinerHandler, IBufferLine, IAttributeData } from './Types';
import { IMouseZoneManager } from './ui/Types';
import { IRenderer } from './renderer/Types';
import { BufferSet } from './BufferSet';
import { Buffer, MAX_BUFFER_SIZE, DEFAULT_ATTR_DATA } from './Buffer';
import { CompositionHelper } from './CompositionHelper';
import { EventEmitter } from './common/EventEmitter';
import { Viewport } from './Viewport';
import { rightClickHandler, moveTextAreaUnderMouseCursor, pasteHandler, copyHandler } from './ui/Clipboard';
import { C0 } from './common/data/EscapeSequences';
import { InputHandler } from './InputHandler';
import { Renderer } from './renderer/Renderer';
import { Linkifier } from './Linkifier';
import { SelectionManager } from './SelectionManager';
import { CharMeasure } from './ui/CharMeasure';
import * as Browser from './common/Platform';
import { addDisposableDomListener } from './ui/Lifecycle';
import * as Strings from './Strings';
import { MouseHelper } from './ui/MouseHelper';
import { DEFAULT_BELL_SOUND, SoundManager } from './SoundManager';
import { MouseZoneManager } from './ui/MouseZoneManager';
import { AccessibilityManager } from './AccessibilityManager';
import { ScreenDprMonitor } from './ui/ScreenDprMonitor';
import { ITheme, IMarker, IDisposable, ITerminalAddon, ITerminalAddonConstructor } from 'xterm';
import { removeTerminalFromCache } from './renderer/atlas/CharAtlasCache';
import { DomRenderer } from './renderer/dom/DomRenderer';
import { IKeyboardEvent } from './common/Types';
import { evaluateKeyboardEvent } from './core/input/Keyboard';
import { KeyboardResultType, ICharset } from './core/Types';
import { clone } from './common/Clone';
<<<<<<< HEAD
import { AddonManager } from './ui/AddonManager';
=======
import { Attributes } from './BufferLine';
import { applyWindowsMode } from './WindowsMode';
>>>>>>> 25745777

// Let it work inside Node.js for automated testing purposes.
const document = (typeof window !== 'undefined') ? window.document : null;

/**
 * The amount of write requests to queue before sending an XOFF signal to the
 * pty process. This number must be small in order for ^C and similar sequences
 * to be responsive.
 */
const WRITE_BUFFER_PAUSE_THRESHOLD = 5;

/**
 * The max number of ms to spend on writes before allowing the renderer to
 * catch up with a 0ms setTimeout. A value of < 33 to keep us close to
 * 30fps, and a value of < 16 to try to run at 60fps. Of course, the real FPS
 * depends on the time it takes for the renderer to draw the frame.
 */
const WRITE_TIMEOUT_MS = 12;

const MINIMUM_COLS = 2; // Less than 2 can mess with wide chars
const MINIMUM_ROWS = 1;

/**
 * The set of options that only have an effect when set in the Terminal constructor.
 */
const CONSTRUCTOR_ONLY_OPTIONS = ['cols', 'rows'];

const DEFAULT_OPTIONS: ITerminalOptions = {
  cols: 80,
  rows: 24,
  convertEol: false,
  termName: 'xterm',
  cursorBlink: false,
  cursorStyle: 'block',
  bellSound: DEFAULT_BELL_SOUND,
  bellStyle: 'none',
  drawBoldTextInBrightColors: true,
  enableBold: true,
  experimentalCharAtlas: 'static',
  fontFamily: 'courier-new, courier, monospace',
  fontSize: 15,
  fontWeight: 'normal',
  fontWeightBold: 'bold',
  lineHeight: 1.0,
  letterSpacing: 0,
  scrollback: 1000,
  screenKeys: false,
  screenReaderMode: false,
  debug: false,
  macOptionIsMeta: false,
  macOptionClickForcesSelection: false,
  cancelEvents: false,
  disableStdin: false,
  useFlowControl: false,
  allowTransparency: false,
  tabStopWidth: 8,
  theme: null,
  rightClickSelectsWord: Browser.isMac,
  rendererType: 'canvas',
  windowsMode: false
};

export class Terminal extends EventEmitter implements ITerminal, IDisposable, IInputHandlingTerminal {
  public textarea: HTMLTextAreaElement;
  public element: HTMLElement;
  public screenElement: HTMLElement;

  /**
   * The HTMLElement that the terminal is created in, set by Terminal.open.
   */
  private _parent: HTMLElement;
  private _context: Window;
  private _document: Document;
  private _viewportScrollArea: HTMLElement;
  private _viewportElement: HTMLElement;
  private _helperContainer: HTMLElement;
  private _compositionView: HTMLElement;

  private _visualBellTimer: number;

  public browser: IBrowser = <any>Browser;

  public options: ITerminalOptions;

  // TODO: This can be changed to an enum or boolean, 0 and 1 seem to be the only options
  public cursorState: number;
  public cursorHidden: boolean;

  private _customKeyEventHandler: CustomKeyEventHandler;

  // modes
  public applicationKeypad: boolean;
  public applicationCursor: boolean;
  public originMode: boolean;
  public insertMode: boolean;
  public wraparoundMode: boolean; // defaults: xterm - true, vt100 - false
  public bracketedPasteMode: boolean;

  // charset
  // The current charset
  public charset: ICharset;
  public gcharset: number;
  public glevel: number;
  public charsets: ICharset[];

  // mouse properties
  private _decLocator: boolean; // This is unstable and never set
  public x10Mouse: boolean;
  public vt200Mouse: boolean;
  private _vt300Mouse: boolean; // This is unstable and never set
  public normalMouse: boolean;
  public mouseEvents: boolean;
  public sendFocus: boolean;
  public utfMouse: boolean;
  public sgrMouse: boolean;
  public urxvtMouse: boolean;

  // misc
  private _refreshStart: number;
  private _refreshEnd: number;
  public savedCols: number;

  public curAttrData: IAttributeData;
  private _eraseAttrData: IAttributeData;

  public params: (string | number)[];
  public currentParam: string | number;

  // user input states
  public writeBuffer: string[];
  private _writeInProgress: boolean;

  /**
   * Whether _xterm.js_ sent XOFF in order to catch up with the pty process.
   * This is a distinct state from writeStopped so that if the user requested
   * XOFF via ^S that it will not automatically resume when the writeBuffer goes
   * below threshold.
   */
  private _xoffSentToCatchUp: boolean;

  /** Whether writing has been stopped as a result of XOFF */
  // private _writeStopped: boolean;

  // Store if user went browsing history in scrollback
  private _userScrolling: boolean;

  private _inputHandler: InputHandler;
  public soundManager: SoundManager;
  public renderer: IRenderer;
  public selectionManager: SelectionManager;
  public linkifier: ILinkifier;
  public buffers: BufferSet;
  public viewport: IViewport;
  private _compositionHelper: ICompositionHelper;
  public charMeasure: CharMeasure;
  private _mouseZoneManager: IMouseZoneManager;
  public mouseHelper: MouseHelper;
  private _accessibilityManager: AccessibilityManager;
  private _addonManager: AddonManager;
  private _screenDprMonitor: ScreenDprMonitor;
  private _theme: ITheme;
  private _windowsMode: IDisposable | undefined;

  // bufferline to clone/copy from for new blank lines
  private _blankLine: IBufferLine = null;

  public cols: number;
  public rows: number;

  /**
   * Creates a new `Terminal` object.
   *
   * @param options An object containing a set of options, the available options are:
   *   - `cursorBlink` (boolean): Whether the terminal cursor blinks
   *   - `cols` (number): The number of columns of the terminal (horizontal size)
   *   - `rows` (number): The number of rows of the terminal (vertical size)
   *
   * @public
   * @class Xterm Xterm
   * @alias module:xterm/src/xterm
   */
  constructor(
    options: ITerminalOptions = {}
  ) {
    super();
    this.options = clone(options);
    this._setup();
  }

  public dispose(): void {
    super.dispose();
    if (this._windowsMode) {
      this._windowsMode.dispose();
      this._windowsMode = undefined;
    }
    this._customKeyEventHandler = null;
    removeTerminalFromCache(this);
    this.handler = () => {};
    this.write = () => {};
    if (this.element && this.element.parentNode) {
      this.element.parentNode.removeChild(this.element);
    }
  }

  /**
   * @deprecated Use dispose instead.
   */
  public destroy(): void {
    this.dispose();
  }

  private _setup(): void {
    Object.keys(DEFAULT_OPTIONS).forEach((key) => {
      if (this.options[key] === null || this.options[key] === undefined) {
        this.options[key] = DEFAULT_OPTIONS[key];
      }
    });

    // this.context = options.context || window;
    // this.document = options.document || document;
    // TODO: WHy not document.body?
    this._parent = document ? document.body : null;

    this.cols = Math.max(this.options.cols, MINIMUM_COLS);
    this.rows = Math.max(this.options.rows, MINIMUM_ROWS);

    if (this.options.handler) {
      this.on('data', this.options.handler);
    }

    this.cursorState = 0;
    this.cursorHidden = false;
    this._customKeyEventHandler = null;

    // modes
    this.applicationKeypad = false;
    this.applicationCursor = false;
    this.originMode = false;
    this.insertMode = false;
    this.wraparoundMode = true; // defaults: xterm - true, vt100 - false
    this.bracketedPasteMode = false;

    // charset
    this.charset = null;
    this.gcharset = null;
    this.glevel = 0;
    // TODO: Can this be just []?
    this.charsets = [null];

    this.curAttrData = DEFAULT_ATTR_DATA.clone();
    this._eraseAttrData = DEFAULT_ATTR_DATA.clone();

    this.params = [];
    this.currentParam = 0;

    // user input states
    this.writeBuffer = [];
    this._writeInProgress = false;

    this._xoffSentToCatchUp = false;
    // this._writeStopped = false;
    this._userScrolling = false;

    this._inputHandler = new InputHandler(this);
    this.register(this._inputHandler);
    // Reuse renderer if the Terminal is being recreated via a reset call.
    this.renderer = this.renderer || null;
    this.selectionManager = this.selectionManager || null;
    this.linkifier = this.linkifier || new Linkifier(this);
    this._mouseZoneManager = this._mouseZoneManager || null;
    this.soundManager = this.soundManager || new SoundManager(this);
    this._addonManager = this._addonManager || new AddonManager();

    // Create the terminal's buffers and set the current buffer
    this.buffers = new BufferSet(this);
    if (this.selectionManager) {
      this.selectionManager.clearSelection();
      this.selectionManager.initBuffersListeners();
    }

    if (this.options.windowsMode) {
      this._windowsMode = applyWindowsMode(this);
    }
  }

  /**
   * Convenience property to active buffer.
   */
  public get buffer(): Buffer {
    return this.buffers.active;
  }

  /**
   * back_color_erase feature for xterm.
   */
  public eraseAttrData(): IAttributeData {
    this._eraseAttrData.bg &= ~(Attributes.CM_MASK | 0xFFFFFF);
    this._eraseAttrData.bg |= this.curAttrData.bg & ~0xFC000000;
    return this._eraseAttrData;
  }

  /**
   * Focus the terminal. Delegates focus handling to the terminal's DOM element.
   */
  public focus(): void {
    if (this.textarea) {
      this.textarea.focus({ preventScroll: true });
    }
  }

  public get isFocused(): boolean {
    return document.activeElement === this.textarea && document.hasFocus();
  }

  /**
   * Retrieves an option's value from the terminal.
   * @param key The option key.
   */
  public getOption(key: string): any {
    if (!(key in DEFAULT_OPTIONS)) {
      throw new Error('No option with key "' + key + '"');
    }

    return this.options[key];
  }

  /**
   * Sets an option on the terminal.
   * @param key The option key.
   * @param value The option value.
   */
  public setOption(key: string, value: any): void {
    if (!(key in DEFAULT_OPTIONS)) {
      throw new Error('No option with key "' + key + '"');
    }
    if (CONSTRUCTOR_ONLY_OPTIONS.indexOf(key) !== -1) {
      console.error(`Option "${key}" can only be set in the constructor`);
    }
    if (this.options[key] === value) {
      return;
    }
    switch (key) {
      case 'bellStyle':
        if (!value) {
          value = 'none';
        }
        break;
      case 'cursorStyle':
        if (!value) {
          value = 'block';
        }
        break;
      case 'fontWeight':
        if (!value) {
          value = 'normal';
        }
        break;
      case 'fontWeightBold':
        if (!value) {
          value = 'bold';
        }
        break;
      case 'lineHeight':
        if (value < 1) {
          console.warn(`${key} cannot be less than 1, value: ${value}`);
          return;
        }
      case 'rendererType':
        if (!value) {
          value = 'canvas';
        }
        break;
      case 'tabStopWidth':
        if (value < 1) {
          console.warn(`${key} cannot be less than 1, value: ${value}`);
          return;
        }
        break;
      case 'theme':
        // If open has been called we do not want to set options.theme as the
        // source of truth is owned by the renderer.
        if (this.renderer) {
          this._setTheme(<ITheme>value);
          return;
        }
        break;
      case 'scrollback':
        value = Math.min(value, MAX_BUFFER_SIZE);

        if (value < 0) {
          console.warn(`${key} cannot be less than 0, value: ${value}`);
          return;
        }
        if (this.options[key] !== value) {
          const newBufferLength = this.rows + value;
          if (this.buffer.lines.length > newBufferLength) {
            const amountToTrim = this.buffer.lines.length - newBufferLength;
            const needsRefresh = (this.buffer.ydisp - amountToTrim < 0);
            this.buffer.lines.trimStart(amountToTrim);
            this.buffer.ybase = Math.max(this.buffer.ybase - amountToTrim, 0);
            this.buffer.ydisp = Math.max(this.buffer.ydisp - amountToTrim, 0);
            if (needsRefresh) {
              this.refresh(0, this.rows - 1);
            }
          }
        }
        break;
    }
    this.options[key] = value;
    switch (key) {
      case 'fontFamily':
      case 'fontSize':
        // When the font changes the size of the cells may change which requires a renderer clear
        if (this.renderer) {
          this.renderer.clear();
          this.charMeasure.measure(this.options);
        }
        break;
      case 'drawBoldTextInBrightColors':
      case 'experimentalCharAtlas':
      case 'enableBold':
      case 'letterSpacing':
      case 'lineHeight':
      case 'fontWeight':
      case 'fontWeightBold':
        // When the font changes the size of the cells may change which requires a renderer clear
        if (this.renderer) {
          this.renderer.clear();
          this.renderer.onResize(this.cols, this.rows);
          this.refresh(0, this.rows - 1);
        }
        break;
      case 'rendererType':
        if (this.renderer) {
          this.unregister(this.renderer);
          this.renderer.dispose();
          this.renderer = null;
        }
        this._setupRenderer();
        this.renderer.onCharSizeChanged();
        if (this._theme) {
          this.renderer.setTheme(this._theme);
        }
        this.mouseHelper.setRenderer(this.renderer);
        break;
      case 'scrollback':
        this.buffers.resize(this.cols, this.rows);
        if (this.viewport) {
          this.viewport.syncScrollArea();
        }
        break;
      case 'screenReaderMode':
        if (value) {
          if (!this._accessibilityManager) {
            this._accessibilityManager = new AccessibilityManager(this);
          }
        } else {
          if (this._accessibilityManager) {
            this._accessibilityManager.dispose();
            this._accessibilityManager = null;
          }
        }
        break;
      case 'tabStopWidth': this.buffers.setupTabStops(); break;
      case 'windowsMode':
        if (value) {
          if (!this._windowsMode) {
            this._windowsMode = applyWindowsMode(this);
          }
        } else {
          if (this._windowsMode) {
            this._windowsMode.dispose();
            this._windowsMode = undefined;
          }
        }
        break;
    }
    // Inform renderer of changes
    if (this.renderer) {
      this.renderer.onOptionsChanged();
    }
  }

  /**
   * Binds the desired focus behavior on a given terminal object.
   */
  private _onTextAreaFocus(ev: KeyboardEvent): void {
    if (this.sendFocus) {
      this.handler(C0.ESC + '[I');
    }
    this.updateCursorStyle(ev);
    this.element.classList.add('focus');
    this.showCursor();
    this.emit('focus');
  }

  /**
   * Blur the terminal, calling the blur function on the terminal's underlying
   * textarea.
   */
  public blur(): void {
    return this.textarea.blur();
  }

  /**
   * Binds the desired blur behavior on a given terminal object.
   */
  private _onTextAreaBlur(): void {
    // Text can safely be removed on blur. Doing it earlier could interfere with
    // screen readers reading it out.
    this.textarea.value = '';
    this.refresh(this.buffer.y, this.buffer.y);
    if (this.sendFocus) {
      this.handler(C0.ESC + '[O');
    }
    this.element.classList.remove('focus');
    this.emit('blur');
  }

  /**
   * Initialize default behavior
   */
  private _initGlobal(): void {
    this._bindKeys();

    // Bind clipboard functionality
    this.register(addDisposableDomListener(this.element, 'copy', (event: ClipboardEvent) => {
      // If mouse events are active it means the selection manager is disabled and
      // copy should be handled by the host program.
      if (!this.hasSelection()) {
        return;
      }
      copyHandler(event, this, this.selectionManager);
    }));
    const pasteHandlerWrapper = (event: ClipboardEvent) => pasteHandler(event, this);
    this.register(addDisposableDomListener(this.textarea, 'paste', pasteHandlerWrapper));
    this.register(addDisposableDomListener(this.element, 'paste', pasteHandlerWrapper));

    // Handle right click context menus
    if (Browser.isFirefox) {
      // Firefox doesn't appear to fire the contextmenu event on right click
      this.register(addDisposableDomListener(this.element, 'mousedown', (event: MouseEvent) => {
        if (event.button === 2) {
          rightClickHandler(event, this, this.selectionManager, this.options.rightClickSelectsWord);
        }
      }));
    } else {
      this.register(addDisposableDomListener(this.element, 'contextmenu', (event: MouseEvent) => {
        rightClickHandler(event, this, this.selectionManager, this.options.rightClickSelectsWord);
      }));
    }

    // Move the textarea under the cursor when middle clicking on Linux to ensure
    // middle click to paste selection works. This only appears to work in Chrome
    // at the time is writing.
    if (Browser.isLinux) {
      // Use auxclick event over mousedown the latter doesn't seem to work. Note
      // that the regular click event doesn't fire for the middle mouse button.
      this.register(addDisposableDomListener(this.element, 'auxclick', (event: MouseEvent) => {
        if (event.button === 1) {
          moveTextAreaUnderMouseCursor(event, this);
        }
      }));
    }
  }

  /**
   * Apply key handling to the terminal
   */
  private _bindKeys(): void {
    const self = this;
    this.register(addDisposableDomListener(this.element, 'keydown', function (ev: KeyboardEvent): void {
      if (document.activeElement !== this) {
        return;
      }
      self._keyDown(ev);
    }, true));

    this.register(addDisposableDomListener(this.element, 'keypress', function (ev: KeyboardEvent): void {
      if (document.activeElement !== this) {
        return;
      }
      self._keyPress(ev);
    }, true));

    this.register(addDisposableDomListener(this.element, 'keyup', (ev: KeyboardEvent) => {
      if (!wasModifierKeyOnlyEvent(ev)) {
        this.focus();
      }

      self._keyUp(ev);
    }, true));

    this.register(addDisposableDomListener(this.textarea, 'keydown', (ev: KeyboardEvent) => this._keyDown(ev), true));
    this.register(addDisposableDomListener(this.textarea, 'keypress', (ev: KeyboardEvent) => this._keyPress(ev), true));
    this.register(addDisposableDomListener(this.textarea, 'compositionstart', () => this._compositionHelper.compositionstart()));
    this.register(addDisposableDomListener(this.textarea, 'compositionupdate', (e: CompositionEvent) => this._compositionHelper.compositionupdate(e)));
    this.register(addDisposableDomListener(this.textarea, 'compositionend', () => this._compositionHelper.compositionend()));
    this.register(this.addDisposableListener('refresh', () => this._compositionHelper.updateCompositionElements()));
    this.register(this.addDisposableListener('refresh', (data) => this._queueLinkification(data.start, data.end)));
  }

  /**
   * Opens the terminal within an element.
   *
   * @param parent The element to create the terminal within.
   */
  public open(parent: HTMLElement): void {
    this._parent = parent || this._parent;

    if (!this._parent) {
      throw new Error('Terminal requires a parent element.');
    }

    // Grab global elements
    this._context = this._parent.ownerDocument.defaultView;
    this._document = this._parent.ownerDocument;

    this._screenDprMonitor = new ScreenDprMonitor();
    this._screenDprMonitor.setListener(() => this.emit('dprchange', window.devicePixelRatio));
    this.register(this._screenDprMonitor);

    // Create main element container
    this.element = this._document.createElement('div');
    this.element.dir = 'ltr';   // xterm.css assumes LTR
    this.element.classList.add('terminal');
    this.element.classList.add('xterm');
    this.element.setAttribute('tabindex', '0');
    this._parent.appendChild(this.element);

    // Performance: Use a document fragment to build the terminal
    // viewport and helper elements detached from the DOM
    const fragment = document.createDocumentFragment();
    this._viewportElement = document.createElement('div');
    this._viewportElement.classList.add('xterm-viewport');
    fragment.appendChild(this._viewportElement);
    this._viewportScrollArea = document.createElement('div');
    this._viewportScrollArea.classList.add('xterm-scroll-area');
    this._viewportElement.appendChild(this._viewportScrollArea);

    this.screenElement = document.createElement('div');
    this.screenElement.classList.add('xterm-screen');
    // Create the container that will hold helpers like the textarea for
    // capturing DOM Events. Then produce the helpers.
    this._helperContainer = document.createElement('div');
    this._helperContainer.classList.add('xterm-helpers');
    this.screenElement.appendChild(this._helperContainer);
    fragment.appendChild(this.screenElement);

    this._mouseZoneManager = new MouseZoneManager(this);
    this.register(this._mouseZoneManager);
    this.register(this.addDisposableListener('scroll', () => this._mouseZoneManager.clearAll()));
    this.linkifier.attachToDom(this._mouseZoneManager);

    this.textarea = document.createElement('textarea');
    this.textarea.classList.add('xterm-helper-textarea');
    // TODO: New API to set title? This could say "Terminal bash input", etc.
    this.textarea.setAttribute('aria-label', Strings.promptLabel);
    this.textarea.setAttribute('aria-multiline', 'false');
    this.textarea.setAttribute('autocorrect', 'off');
    this.textarea.setAttribute('autocapitalize', 'off');
    this.textarea.setAttribute('spellcheck', 'false');
    this.textarea.tabIndex = 0;
    this.register(addDisposableDomListener(this.textarea, 'focus', (ev: KeyboardEvent) => this._onTextAreaFocus(ev)));
    this.register(addDisposableDomListener(this.textarea, 'blur', () => this._onTextAreaBlur()));
    this._helperContainer.appendChild(this.textarea);

    this._compositionView = document.createElement('div');
    this._compositionView.classList.add('composition-view');
    this._compositionHelper = new CompositionHelper(this.textarea, this._compositionView, this);
    this._helperContainer.appendChild(this._compositionView);

    this.charMeasure = new CharMeasure(document, this._helperContainer);

    // Performance: Add viewport and helper elements from the fragment
    this.element.appendChild(fragment);

    this._setupRenderer();
    this._theme = this.options.theme;
    this.options.theme = null;
    this.viewport = new Viewport(this, this._viewportElement, this._viewportScrollArea, this.charMeasure);
    this.viewport.onThemeChanged(this.renderer.colorManager.colors);
    this.register(this.viewport);

    this.register(this.addDisposableListener('cursormove', () => this.renderer.onCursorMove()));
    this.register(this.addDisposableListener('resize', () => this.renderer.onResize(this.cols, this.rows)));
    this.register(this.addDisposableListener('blur', () => this.renderer.onBlur()));
    this.register(this.addDisposableListener('focus', () => this.renderer.onFocus()));
    this.register(this.addDisposableListener('dprchange', () => this.renderer.onWindowResize(window.devicePixelRatio)));
    // dprchange should handle this case, we need this as well for browsers that don't support the
    // matchMedia query.
    this.register(addDisposableDomListener(window, 'resize', () => this.renderer.onWindowResize(window.devicePixelRatio)));
    this.register(this.charMeasure.addDisposableListener('charsizechanged', () => this.renderer.onCharSizeChanged()));
    this.register(this.renderer.addDisposableListener('resize', (dimensions) => this.viewport.syncScrollArea()));

    this.selectionManager = new SelectionManager(this, this.charMeasure);
    this.register(addDisposableDomListener(this.element, 'mousedown', (e: MouseEvent) => this.selectionManager.onMouseDown(e)));
    this.register(this.selectionManager.addDisposableListener('refresh', data => this.renderer.onSelectionChanged(data.start, data.end, data.columnSelectMode)));
    this.register(this.selectionManager.addDisposableListener('newselection', text => {
      // If there's a new selection, put it into the textarea, focus and select it
      // in order to register it as a selection on the OS. This event is fired
      // only on Linux to enable middle click to paste selection.
      this.textarea.value = text;
      this.textarea.focus();
      this.textarea.select();
    }));
    this.register(this.addDisposableListener('scroll', () => {
      this.viewport.syncScrollArea();
      this.selectionManager.refresh();
    }));
    this.register(addDisposableDomListener(this._viewportElement, 'scroll', () => this.selectionManager.refresh()));

    this.mouseHelper = new MouseHelper(this.renderer);
    // apply mouse event classes set by escape codes before terminal was attached
    this.element.classList.toggle('enable-mouse-events', this.mouseEvents);
    if (this.mouseEvents) {
      this.selectionManager.disable();
    } else {
      this.selectionManager.enable();
    }

    if (this.options.screenReaderMode) {
      // Note that this must be done *after* the renderer is created in order to
      // ensure the correct order of the dprchange event
      this._accessibilityManager = new AccessibilityManager(this);
    }

    // Measure the character size
    this.charMeasure.measure(this.options);

    // Setup loop that draws to screen
    this.refresh(0, this.rows - 1);

    // Initialize global actions that need to be taken on the document.
    this._initGlobal();

    // Listen for mouse events and translate
    // them into terminal mouse protocols.
    this.bindMouse();

  }

  private _setupRenderer(): void {
    switch (this.options.rendererType) {
      case 'canvas': this.renderer = new Renderer(this, this.options.theme); break;
      case 'dom': this.renderer = new DomRenderer(this, this.options.theme); break;
      default: throw new Error(`Unrecognized rendererType "${this.options.rendererType}"`);
    }
    this.register(this.renderer);
  }

  /**
   * Sets the theme on the renderer. The renderer must have been initialized.
   * @param theme The theme to set.
   */
  private _setTheme(theme: ITheme): void {
    this._theme = theme;
    const colors = this.renderer.setTheme(theme);
    if (this.viewport) {
      this.viewport.onThemeChanged(colors);
    }
  }

  /**
   * XTerm mouse events
   * http://invisible-island.net/xterm/ctlseqs/ctlseqs.html#Mouse%20Tracking
   * To better understand these
   * the xterm code is very helpful:
   * Relevant files:
   *   button.c, charproc.c, misc.c
   * Relevant functions in xterm/button.c:
   *   BtnCode, EmitButtonCode, EditorButton, SendMousePosition
   */
  public bindMouse(): void {
    const el = this.element;
    const self = this;
    let pressed = 32;

    // mouseup, mousedown, wheel
    // left click: ^[[M 3<^[[M#3<
    // wheel up: ^[[M`3>
    function sendButton(ev: MouseEvent | WheelEvent): void {
      let button;
      let pos;

      // get the xterm-style button
      button = getButton(ev);

      // get mouse coordinates
      pos = self.mouseHelper.getRawByteCoords(ev, self.screenElement, self.charMeasure, self.cols, self.rows);
      if (!pos) return;

      sendEvent(button, pos);

      switch ((<any>ev).overrideType || ev.type) {
        case 'mousedown':
          pressed = button;
          break;
        case 'mouseup':
          // keep it at the left
          // button, just in case.
          pressed = 32;
          break;
        case 'wheel':
          // nothing. don't
          // interfere with
          // `pressed`.
          break;
      }
    }

    // motion example of a left click:
    // ^[[M 3<^[[M@4<^[[M@5<^[[M@6<^[[M@7<^[[M#7<
    function sendMove(ev: MouseEvent): void {
      let button = pressed;
      const pos = self.mouseHelper.getRawByteCoords(ev, self.screenElement, self.charMeasure, self.cols, self.rows);
      if (!pos) return;

      // buttons marked as motions
      // are incremented by 32
      button += 32;

      sendEvent(button, pos);
    }

    // encode button and
    // position to characters
    function encode(data: number[], ch: number): void {
      if (!self.utfMouse) {
        if (ch === 255) {
          data.push(0);
          return;
        }
        if (ch > 127) ch = 127;
        data.push(ch);
      } else {
        if (ch > 2047) {
          data.push(2047);
          return;
        }
        data.push(ch);
      }
    }

    // send a mouse event:
    // regular/utf8: ^[[M Cb Cx Cy
    // urxvt: ^[[ Cb ; Cx ; Cy M
    // sgr: ^[[ Cb ; Cx ; Cy M/m
    // vt300: ^[[ 24(1/3/5)~ [ Cx , Cy ] \r
    // locator: CSI P e ; P b ; P r ; P c ; P p & w
    function sendEvent(button: number, pos: {x: number, y: number}): void {
      // self.emit('mouse', {
      //   x: pos.x - 32,
      //   y: pos.x - 32,
      //   button: button
      // });

      if (self._vt300Mouse) {
        // NOTE: Unstable.
        // http://www.vt100.net/docs/vt3xx-gp/chapter15.html
        button &= 3;
        pos.x -= 32;
        pos.y -= 32;
        let data = C0.ESC + '[24';
        if (button === 0) data += '1';
        else if (button === 1) data += '3';
        else if (button === 2) data += '5';
        else if (button === 3) return;
        else data += '0';
        data += '~[' + pos.x + ',' + pos.y + ']\r';
        self.handler(data);
        return;
      }

      if (self._decLocator) {
        // NOTE: Unstable.
        button &= 3;
        pos.x -= 32;
        pos.y -= 32;
        if (button === 0) button = 2;
        else if (button === 1) button = 4;
        else if (button === 2) button = 6;
        else if (button === 3) button = 3;
        self.handler(C0.ESC + '['
                  + button
                  + ';'
                  + (button === 3 ? 4 : 0)
                  + ';'
                  + pos.y
                  + ';'
                  + pos.x
                  + ';'
                  // Not sure what page is meant to be
                  + (<any>pos).page || 0
                  + '&w');
        return;
      }

      if (self.urxvtMouse) {
        pos.x -= 32;
        pos.y -= 32;
        pos.x++;
        pos.y++;
        self.handler(C0.ESC + '[' + button + ';' + pos.x + ';' + pos.y + 'M');
        return;
      }

      if (self.sgrMouse) {
        pos.x -= 32;
        pos.y -= 32;
        self.handler(C0.ESC + '[<'
                  + (((button & 3) === 3 ? button & ~3 : button) - 32)
                  + ';'
                  + pos.x
                  + ';'
                  + pos.y
                  + ((button & 3) === 3 ? 'm' : 'M'));
        return;
      }

      const data: number[] = [];

      encode(data, button);
      encode(data, pos.x);
      encode(data, pos.y);

      self.handler(C0.ESC + '[M' + String.fromCharCode.apply(String, data));
    }

    function getButton(ev: MouseEvent): number {
      let button;
      let shift;
      let meta;
      let ctrl;
      let mod;

      // two low bits:
      // 0 = left
      // 1 = middle
      // 2 = right
      // 3 = release
      // wheel up/down:
      // 1, and 2 - with 64 added
      switch ((<any>ev).overrideType || ev.type) {
        case 'mousedown':
          button = ev.button !== null && ev.button !== undefined
            ? +ev.button
          : ev.which !== null && ev.which !== undefined
            ? ev.which - 1
          : null;

          if (Browser.isMSIE) {
            button = button === 1 ? 0 : button === 4 ? 1 : button;
          }
          break;
        case 'mouseup':
          button = 3;
          break;
        case 'DOMMouseScroll':
          button = ev.detail < 0
            ? 64
          : 65;
          break;
        case 'wheel':
          button = (<WheelEvent>ev).deltaY < 0
            ? 64
          : 65;
          break;
      }

      // next three bits are the modifiers:
      // 4 = shift, 8 = meta, 16 = control
      shift = ev.shiftKey ? 4 : 0;
      meta = ev.metaKey ? 8 : 0;
      ctrl = ev.ctrlKey ? 16 : 0;
      mod = shift | meta | ctrl;

      // no mods
      if (self.vt200Mouse) {
        // ctrl only
        mod &= ctrl;
      } else if (!self.normalMouse) {
        mod = 0;
      }

      // increment to SP
      button = (32 + (mod << 2)) + button;

      return button;
    }

    this.register(addDisposableDomListener(el, 'mousedown', (ev: MouseEvent) => {

      // Prevent the focus on the textarea from getting lost
      // and make sure we get focused on mousedown
      ev.preventDefault();
      this.focus();

      // Don't send the mouse button to the pty if mouse events are disabled or
      // if the selection manager is having selection forced (ie. a modifier is
      // held).
      if (!this.mouseEvents || this.selectionManager.shouldForceSelection(ev)) {
        return;
      }

      // send the button
      sendButton(ev);

      // fix for odd bug
      // if (this.vt200Mouse && !this.normalMouse) {
      if (this.vt200Mouse) {
        (<any>ev).overrideType = 'mouseup';
        sendButton(ev);
        return this.cancel(ev);
      }

      // TODO: All mouse handling should be pulled into its own file.

      // bind events
      let moveHandler: (event: MouseEvent) => void;
      if (this.normalMouse) {
        moveHandler = (event: MouseEvent) => {
          // Do nothing if normal mouse mode is on. This can happen if the mouse is held down when the
          // terminal exits normalMouse mode.
          if (!this.normalMouse) {
            return;
          }
          sendMove(event);
        };
        // TODO: these event listeners should be managed by the disposable, the Terminal reference may
        // be kept aroud if Terminal.dispose is fired when the mouse is down
        this._document.addEventListener('mousemove', moveHandler);
      }

      // x10 compatibility mode can't send button releases
      const handler = (ev: MouseEvent) => {
        if (this.normalMouse && !this.x10Mouse) {
          sendButton(ev);
        }
        if (moveHandler) {
          // Even though this should only be attached when this.normalMouse is true, holding the
          // mouse button down when normalMouse changes can happen. Just always try to remove it.
          this._document.removeEventListener('mousemove', moveHandler);
          moveHandler = null;
        }
        this._document.removeEventListener('mouseup', handler);
        return this.cancel(ev);
      };
      this._document.addEventListener('mouseup', handler);

      return this.cancel(ev);
    }));

    // if (this.normalMouse) {
    //  on(this.document, 'mousemove', sendMove);
    // }

    this.register(addDisposableDomListener(el, 'wheel', (ev: WheelEvent) => {
      if (!this.mouseEvents) {
        // Convert wheel events into up/down events when the buffer does not have scrollback, this
        // enables scrolling in apps hosted in the alt buffer such as vim or tmux.
        if (!this.buffer.hasScrollback) {
          const amount = this.viewport.getLinesScrolled(ev);

          // Do nothing if there's no vertical scroll
          if (amount === 0) {
            return;
          }

          // Construct and send sequences
          const sequence = C0.ESC + (this.applicationCursor ? 'O' : '[') + ( ev.deltaY < 0 ? 'A' : 'B');
          let data = '';
          for (let i = 0; i < Math.abs(amount); i++) {
            data += sequence;
          }
          this.handler(data);
        }
        return;
      }
      if (this.x10Mouse || this._vt300Mouse || this._decLocator) return;
      sendButton(ev);
      ev.preventDefault();
    }));

    // allow wheel scrolling in
    // the shell for example
    this.register(addDisposableDomListener(el, 'wheel', (ev: WheelEvent) => {
      if (this.mouseEvents) return;
      this.viewport.onWheel(ev);
      return this.cancel(ev);
    }));

    this.register(addDisposableDomListener(el, 'touchstart', (ev: TouchEvent) => {
      if (this.mouseEvents) return;
      this.viewport.onTouchStart(ev);
      return this.cancel(ev);
    }));

    this.register(addDisposableDomListener(el, 'touchmove', (ev: TouchEvent) => {
      if (this.mouseEvents) return;
      this.viewport.onTouchMove(ev);
      return this.cancel(ev);
    }));
  }

  /**
   * Tells the renderer to refresh terminal content between two rows (inclusive) at the next
   * opportunity.
   * @param start The row to start from (between 0 and this.rows - 1).
   * @param end The row to end at (between start and this.rows - 1).
   */
  public refresh(start: number, end: number): void {
    if (this.renderer) {
      this.renderer.refreshRows(start, end);
    }
  }

  /**
   * Queues linkification for the specified rows.
   * @param start The row to start from (between 0 and this.rows - 1).
   * @param end The row to end at (between start and this.rows - 1).
   */
  private _queueLinkification(start: number, end: number): void {
    if (this.linkifier) {
      this.linkifier.linkifyRows(start, end);
    }
  }

  /**
   * Change the cursor style for different selection modes
   */
  public updateCursorStyle(ev: KeyboardEvent): void {
    if (this.selectionManager && this.selectionManager.shouldColumnSelect(ev)) {
      this.element.classList.add('column-select');
    } else {
      this.element.classList.remove('column-select');
    }
  }

  /**
   * Display the cursor element
   */
  public showCursor(): void {
    if (!this.cursorState) {
      this.cursorState = 1;
      this.refresh(this.buffer.y, this.buffer.y);
    }
  }

  /**
   * Scroll the terminal down 1 row, creating a blank line.
   * @param isWrapped Whether the new line is wrapped from the previous line.
   */
  public scroll(isWrapped: boolean = false): void {
    let newLine: IBufferLine;
    newLine = this._blankLine;
    const eraseAttr = this.eraseAttrData();
    if (!newLine || newLine.length !== this.cols || newLine.getFg(0) !== eraseAttr.fg || newLine.getBg(0) !== eraseAttr.bg) {
      newLine = this.buffer.getBlankLine(eraseAttr, isWrapped);
      this._blankLine = newLine;
    }
    newLine.isWrapped = isWrapped;

    const topRow = this.buffer.ybase + this.buffer.scrollTop;
    const bottomRow = this.buffer.ybase + this.buffer.scrollBottom;

    if (this.buffer.scrollTop === 0) {
      // Determine whether the buffer is going to be trimmed after insertion.
      const willBufferBeTrimmed = this.buffer.lines.isFull;

      // Insert the line using the fastest method
      if (bottomRow === this.buffer.lines.length - 1) {
        if (willBufferBeTrimmed) {
          this.buffer.lines.recycle().copyFrom(newLine);
        } else {
          this.buffer.lines.push(newLine.clone());
        }
      } else {
        this.buffer.lines.splice(bottomRow + 1, 0, newLine.clone());
      }

      // Only adjust ybase and ydisp when the buffer is not trimmed
      if (!willBufferBeTrimmed) {
        this.buffer.ybase++;
        // Only scroll the ydisp with ybase if the user has not scrolled up
        if (!this._userScrolling) {
          this.buffer.ydisp++;
        }
      } else {
        // When the buffer is full and the user has scrolled up, keep the text
        // stable unless ydisp is right at the top
        if (this._userScrolling) {
          this.buffer.ydisp = Math.max(this.buffer.ydisp - 1, 0);
        }
      }
    } else {
      // scrollTop is non-zero which means no line will be going to the
      // scrollback, instead we can just shift them in-place.
      const scrollRegionHeight = bottomRow - topRow + 1/*as it's zero-based*/;
      this.buffer.lines.shiftElements(topRow + 1, scrollRegionHeight - 1, -1);
      this.buffer.lines.set(bottomRow, newLine.clone());
    }

    // Move the viewport to the bottom of the buffer unless the user is
    // scrolling.
    if (!this._userScrolling) {
      this.buffer.ydisp = this.buffer.ybase;
    }

    // Flag rows that need updating
    this.updateRange(this.buffer.scrollTop);
    this.updateRange(this.buffer.scrollBottom);

    /**
     * This event is emitted whenever the terminal is scrolled.
     * The one parameter passed is the new y display position.
     *
     * @event scroll
     */
    this.emit('scroll', this.buffer.ydisp);
  }

  /**
   * Scroll the display of the terminal
   * @param disp The number of lines to scroll down (negative scroll up).
   * @param suppressScrollEvent Don't emit the scroll event as scrollLines. This is used
   * to avoid unwanted events being handled by the viewport when the event was triggered from the
   * viewport originally.
   */
  public scrollLines(disp: number, suppressScrollEvent?: boolean): void {
    if (disp < 0) {
      if (this.buffer.ydisp === 0) {
        return;
      }
      this._userScrolling = true;
    } else if (disp + this.buffer.ydisp >= this.buffer.ybase) {
      this._userScrolling = false;
    }

    const oldYdisp = this.buffer.ydisp;
    this.buffer.ydisp = Math.max(Math.min(this.buffer.ydisp + disp, this.buffer.ybase), 0);

    // No change occurred, don't trigger scroll/refresh
    if (oldYdisp === this.buffer.ydisp) {
      return;
    }

    if (!suppressScrollEvent) {
      this.emit('scroll', this.buffer.ydisp);
    }

    this.refresh(0, this.rows - 1);
  }

  /**
   * Scroll the display of the terminal by a number of pages.
   * @param pageCount The number of pages to scroll (negative scrolls up).
   */
  public scrollPages(pageCount: number): void {
    this.scrollLines(pageCount * (this.rows - 1));
  }

  /**
   * Scrolls the display of the terminal to the top.
   */
  public scrollToTop(): void {
    this.scrollLines(-this.buffer.ydisp);
  }

  /**
   * Scrolls the display of the terminal to the bottom.
   */
  public scrollToBottom(): void {
    this.scrollLines(this.buffer.ybase - this.buffer.ydisp);
  }

  public scrollToLine(line: number): void {
    const scrollAmount = line - this.buffer.ydisp;
    if (scrollAmount !== 0) {
      this.scrollLines(scrollAmount);
    }
  }

  /**
   * Writes text to the terminal.
   * @param data The text to write to the terminal.
   */
  public write(data: string): void {
    // Ensure the terminal isn't disposed
    if (this._isDisposed) {
      return;
    }

    // Ignore falsy data values (including the empty string)
    if (!data) {
      return;
    }

    this.writeBuffer.push(data);

    // Send XOFF to pause the pty process if the write buffer becomes too large so
    // xterm.js can catch up before more data is sent. This is necessary in order
    // to keep signals such as ^C responsive.
    if (this.options.useFlowControl && !this._xoffSentToCatchUp && this.writeBuffer.length >= WRITE_BUFFER_PAUSE_THRESHOLD) {
      // XOFF - stop pty pipe
      // XON will be triggered by emulator before processing data chunk
      this.handler(C0.DC3);
      this._xoffSentToCatchUp = true;
    }

    if (!this._writeInProgress && this.writeBuffer.length > 0) {
      // Kick off a write which will write all data in sequence recursively
      this._writeInProgress = true;
      // Kick off an async innerWrite so more writes can come in while processing data
      setTimeout(() => {
        this._innerWrite();
      });
    }
  }

  protected _innerWrite(bufferOffset: number = 0): void {
    // Ensure the terminal isn't disposed
    if (this._isDisposed) {
      this.writeBuffer = [];
    }

    const startTime = Date.now();
    while (this.writeBuffer.length > bufferOffset) {
      const data = this.writeBuffer[bufferOffset];
      bufferOffset++;

      // If XOFF was sent in order to catch up with the pty process, resume it if
      // we reached the end of the writeBuffer to allow more data to come in.
      if (this._xoffSentToCatchUp && this.writeBuffer.length === bufferOffset) {
        this.handler(C0.DC1);
        this._xoffSentToCatchUp = false;
      }

      this._refreshStart = this.buffer.y;
      this._refreshEnd = this.buffer.y;

      // HACK: Set the parser state based on it's state at the time of return.
      // This works around the bug #662 which saw the parser state reset in the
      // middle of parsing escape sequence in two chunks. For some reason the
      // state of the parser resets to 0 after exiting parser.parse. This change
      // just sets the state back based on the correct return statement.

      this._inputHandler.parse(data);

      this.updateRange(this.buffer.y);
      this.refresh(this._refreshStart, this._refreshEnd);

      if (Date.now() - startTime >= WRITE_TIMEOUT_MS) {
        break;
      }
    }
    if (this.writeBuffer.length > bufferOffset) {
      // Allow renderer to catch up before processing the next batch
      setTimeout(() => this._innerWrite(bufferOffset), 0);
    } else {
      this._writeInProgress = false;
      this.writeBuffer = [];
    }
  }

  /**
   * Writes text to the terminal, followed by a break line character (\n).
   * @param data The text to write to the terminal.
   */
  public writeln(data: string): void {
    this.write(data + '\r\n');
  }

  /**
   * Attaches a custom key event handler which is run before keys are processed,
   * giving consumers of xterm.js ultimate control as to what keys should be
   * processed by the terminal and what keys should not.
   * @param customKeyEventHandler The custom KeyboardEvent handler to attach.
   * This is a function that takes a KeyboardEvent, allowing consumers to stop
   * propagation and/or prevent the default action. The function returns whether
   * the event should be processed by xterm.js.
   */
  public attachCustomKeyEventHandler(customKeyEventHandler: CustomKeyEventHandler): void {
    this._customKeyEventHandler = customKeyEventHandler;
  }

  /** Add handler for CSI escape sequence. See xterm.d.ts for details. */
  public addCsiHandler(flag: string, callback: (params: number[], collect: string) => boolean): IDisposable {
    return this._inputHandler.addCsiHandler(flag, callback);
  }
  /** Add handler for OSC escape sequence. See xterm.d.ts for details. */
  public addOscHandler(ident: number, callback: (data: string) => boolean): IDisposable {
    return this._inputHandler.addOscHandler(ident, callback);
  }

  /**
   * Registers a link matcher, allowing custom link patterns to be matched and
   * handled.
   * @param regex The regular expression to search for, specifically
   * this searches the textContent of the rows. You will want to use \s to match
   * a space ' ' character for example.
   * @param handler The callback when the link is called.
   * @param options Options for the link matcher.
   * @return The ID of the new matcher, this can be used to deregister.
   */
  public registerLinkMatcher(regex: RegExp, handler: LinkMatcherHandler, options?: ILinkMatcherOptions): number {
    const matcherId = this.linkifier.registerLinkMatcher(regex, handler, options);
    this.refresh(0, this.rows - 1);
    return matcherId;
  }

  /**
   * Deregisters a link matcher if it has been registered.
   * @param matcherId The link matcher's ID (returned after register)
   */
  public deregisterLinkMatcher(matcherId: number): void {
    if (this.linkifier.deregisterLinkMatcher(matcherId)) {
      this.refresh(0, this.rows - 1);
    }
  }

  public registerCharacterJoiner(handler: CharacterJoinerHandler): number {
    const joinerId = this.renderer.registerCharacterJoiner(handler);
    this.refresh(0, this.rows - 1);
    return joinerId;
  }

  public deregisterCharacterJoiner(joinerId: number): void {
    if (this.renderer.deregisterCharacterJoiner(joinerId)) {
      this.refresh(0, this.rows - 1);
    }
  }

  public get markers(): IMarker[] {
    return this.buffer.markers;
  }

  public addMarker(cursorYOffset: number): IMarker {
    // Disallow markers on the alt buffer
    if (this.buffer !== this.buffers.normal) {
      return;
    }

    return this.buffer.addMarker(this.buffer.ybase + this.buffer.y + cursorYOffset);
  }

  /**
   * Gets whether the terminal has an active selection.
   */
  public hasSelection(): boolean {
    return this.selectionManager ? this.selectionManager.hasSelection : false;
  }

  /**
   * Gets the terminal's current selection, this is useful for implementing copy
   * behavior outside of xterm.js.
   */
  public getSelection(): string {
    return this.selectionManager ? this.selectionManager.selectionText : '';
  }

  /**
   * Clears the current terminal selection.
   */
  public clearSelection(): void {
    if (this.selectionManager) {
      this.selectionManager.clearSelection();
    }
  }

  /**
   * Selects all text within the terminal.
   */
  public selectAll(): void {
    if (this.selectionManager) {
      this.selectionManager.selectAll();
    }
  }

  public selectLines(start: number, end: number): void {
    if (this.selectionManager) {
      this.selectionManager.selectLines(start, end);
    }
  }

  /**
   * Handle a keydown event
   * Key Resources:
   *   - https://developer.mozilla.org/en-US/docs/DOM/KeyboardEvent
   * @param ev The keydown event to be handled.
   */
  protected _keyDown(event: KeyboardEvent): boolean {
    if (this._customKeyEventHandler && this._customKeyEventHandler(event) === false) {
      return false;
    }

    if (!this._compositionHelper.keydown(event)) {
      if (this.buffer.ybase !== this.buffer.ydisp) {
        this.scrollToBottom();
      }
      return false;
    }

    const result = evaluateKeyboardEvent(event, this.applicationCursor, this.browser.isMac, this.options.macOptionIsMeta);

    this.updateCursorStyle(event);

    // if (result.key === C0.DC3) { // XOFF
    //   this._writeStopped = true;
    // } else if (result.key === C0.DC1) { // XON
    //   this._writeStopped = false;
    // }

    if (result.type === KeyboardResultType.PAGE_DOWN || result.type === KeyboardResultType.PAGE_UP) {
      const scrollCount = this.rows - 1;
      this.scrollLines(result.type === KeyboardResultType.PAGE_UP ? -scrollCount : scrollCount);
      return this.cancel(event, true);
    }

    if (result.type === KeyboardResultType.SELECT_ALL) {
      this.selectAll();
    }

    if (this._isThirdLevelShift(this.browser, event)) {
      return true;
    }

    if (result.cancel) {
      // The event is canceled at the end already, is this necessary?
      this.cancel(event, true);
    }

    if (!result.key) {
      return true;
    }

    this.emit('keydown', event);
    this.emit('key', result.key, event);
    this.showCursor();
    this.handler(result.key);

    return this.cancel(event, true);
  }

  private _isThirdLevelShift(browser: IBrowser, ev: IKeyboardEvent): boolean {
    const thirdLevelKey =
        (browser.isMac && !this.options.macOptionIsMeta && ev.altKey && !ev.ctrlKey && !ev.metaKey) ||
        (browser.isMSWindows && ev.altKey && ev.ctrlKey && !ev.metaKey);

    if (ev.type === 'keypress') {
      return thirdLevelKey;
    }

    // Don't invoke for arrows, pageDown, home, backspace, etc. (on non-keypress events)
    return thirdLevelKey && (!ev.keyCode || ev.keyCode > 47);
  }

  /**
   * Set the G level of the terminal
   * @param g
   */
  public setgLevel(g: number): void {
    this.glevel = g;
    this.charset = this.charsets[g];
  }

  /**
   * Set the charset for the given G level of the terminal
   * @param g
   * @param charset
   */
  public setgCharset(g: number, charset: ICharset): void {
    this.charsets[g] = charset;
    if (this.glevel === g) {
      this.charset = charset;
    }
  }

  protected _keyUp(ev: KeyboardEvent): void {
    this.updateCursorStyle(ev);
  }

  /**
   * Handle a keypress event.
   * Key Resources:
   *   - https://developer.mozilla.org/en-US/docs/DOM/KeyboardEvent
   * @param ev The keypress event to be handled.
   */
  protected _keyPress(ev: KeyboardEvent): boolean {
    let key;

    if (this._customKeyEventHandler && this._customKeyEventHandler(ev) === false) {
      return false;
    }

    this.cancel(ev);

    if (ev.charCode) {
      key = ev.charCode;
    } else if (ev.which === null || ev.which === undefined) {
      key = ev.keyCode;
    } else if (ev.which !== 0 && ev.charCode !== 0) {
      key = ev.which;
    } else {
      return false;
    }

    if (!key || (
      (ev.altKey || ev.ctrlKey || ev.metaKey) && !this._isThirdLevelShift(this.browser, ev)
    )) {
      return false;
    }

    key = String.fromCharCode(key);

    this.emit('keypress', key, ev);
    this.emit('key', key, ev);
    this.showCursor();
    this.handler(key);

    return true;
  }

  /**
   * Ring the bell.
   * Note: We could do sweet things with webaudio here
   */
  public bell(): void {
    this.emit('bell');
    if (this._soundBell()) {
      this.soundManager.playBellSound();
    }

    if (this._visualBell()) {
      this.element.classList.add('visual-bell-active');
      clearTimeout(this._visualBellTimer);
      this._visualBellTimer = window.setTimeout(() => {
        this.element.classList.remove('visual-bell-active');
      }, 200);
    }
  }

  /**
   * Log the current state to the console.
   */
  public log(text: string, data?: any): void {
    if (!this.options.debug) return;
    if (!this._context.console || !this._context.console.log) return;
    this._context.console.log(text, data);
  }

  /**
   * Log the current state as error to the console.
   */
  public error(text: string, data?: any): void {
    if (!this.options.debug) return;
    if (!this._context.console || !this._context.console.error) return;
    this._context.console.error(text, data);
  }

  /**
   * Resizes the terminal.
   *
   * @param x The number of columns to resize to.
   * @param y The number of rows to resize to.
   */
  public resize(x: number, y: number): void {
    if (isNaN(x) || isNaN(y)) {
      return;
    }

    if (x === this.cols && y === this.rows) {
      // Check if we still need to measure the char size (fixes #785).
      if (this.charMeasure && (!this.charMeasure.width || !this.charMeasure.height)) {
        this.charMeasure.measure(this.options);
      }
      return;
    }

    if (x < MINIMUM_COLS) x = MINIMUM_COLS;
    if (y < MINIMUM_ROWS) y = MINIMUM_ROWS;

    this.buffers.resize(x, y);

    this.cols = x;
    this.rows = y;
    this.buffers.setupTabStops(this.cols);

    if (this.charMeasure) {
      this.charMeasure.measure(this.options);
    }

    this.refresh(0, this.rows - 1);
    this.emit('resize', {cols: x, rows: y});
  }

  /**
   * Updates the range of rows to refresh
   * @param y The number of rows to refresh next.
   */
  public updateRange(y: number): void {
    if (y < this._refreshStart) this._refreshStart = y;
    if (y > this._refreshEnd) this._refreshEnd = y;
    // if (y > this.refreshEnd) {
    //   this.refreshEnd = y;
    //   if (y > this.rows - 1) {
    //     this.refreshEnd = this.rows - 1;
    //   }
    // }
  }

  /**
   * Set the range of refreshing to the maximum value
   */
  public maxRange(): void {
    this._refreshStart = 0;
    this._refreshEnd = this.rows - 1;
  }

  /**
   * Clear the entire buffer, making the prompt line the new first line.
   */
  public clear(): void {
    if (this.buffer.ybase === 0 && this.buffer.y === 0) {
      // Don't clear if it's already clear
      return;
    }
    this.buffer.lines.set(0, this.buffer.lines.get(this.buffer.ybase + this.buffer.y));
    this.buffer.lines.length = 1;
    this.buffer.ydisp = 0;
    this.buffer.ybase = 0;
    this.buffer.y = 0;
    for (let i = 1; i < this.rows; i++) {
      this.buffer.lines.push(this.buffer.getBlankLine(DEFAULT_ATTR_DATA));
    }
    this.refresh(0, this.rows - 1);
    this.emit('scroll', this.buffer.ydisp);
  }

  /**
   * Evaluate if the current terminal is the given argument.
   * @param term The terminal name to evaluate
   */
  public is(term: string): boolean {
    return (this.options.termName + '').indexOf(term) === 0;
  }

  /**
   * Emit the 'data' event and populate the given data.
   * @param data The data to populate in the event.
   */
  public handler(data: string): void {
    // Prevents all events to pty process if stdin is disabled
    if (this.options.disableStdin) {
      return;
    }

    // Clear the selection if the selection manager is available and has an active selection
    if (this.selectionManager && this.selectionManager.hasSelection) {
      this.selectionManager.clearSelection();
    }

    // Input is being sent to the terminal, the terminal should focus the prompt.
    if (this.buffer.ybase !== this.buffer.ydisp) {
      this.scrollToBottom();
    }
    this.emit('data', data);
  }

  /**
   * Emit the 'title' event and populate the given title.
   * @param title The title to populate in the event.
   */
  public handleTitle(title: string): void {
    /**
     * This event is emitted when the title of the terminal is changed
     * from inside the terminal. The parameter is the new title.
     *
     * @event title
     */
    this.emit('title', title);
  }

  /**
   * ESC
   */

  /**
   * ESC D Index (IND is 0x84).
   */
  public index(): void {
    this.buffer.y++;
    if (this.buffer.y > this.buffer.scrollBottom) {
      this.buffer.y--;
      this.scroll();
    }
    // If the end of the line is hit, prevent this action from wrapping around to the next line.
    if (this.buffer.x >= this.cols) {
      this.buffer.x--;
    }
  }

  /**
   * ESC M Reverse Index (RI is 0x8d).
   *
   * Move the cursor up one row, inserting a new blank line if necessary.
   */
  public reverseIndex(): void {
    if (this.buffer.y === this.buffer.scrollTop) {
      // possibly move the code below to term.reverseScroll();
      // test: echo -ne '\e[1;1H\e[44m\eM\e[0m'
      // blankLine(true) is xterm/linux behavior
      const scrollRegionHeight = this.buffer.scrollBottom - this.buffer.scrollTop;
      this.buffer.lines.shiftElements(this.buffer.y + this.buffer.ybase, scrollRegionHeight, 1);
      this.buffer.lines.set(this.buffer.y + this.buffer.ybase, this.buffer.getBlankLine(this.eraseAttrData()));
      this.updateRange(this.buffer.scrollTop);
      this.updateRange(this.buffer.scrollBottom);
    } else {
      this.buffer.y--;
    }
  }

  /**
   * ESC c Full Reset (RIS).
   */
  public reset(): void {
    this.options.rows = this.rows;
    this.options.cols = this.cols;
    const customKeyEventHandler = this._customKeyEventHandler;
    const inputHandler = this._inputHandler;
    const cursorState = this.cursorState;
    this._setup();
    this._customKeyEventHandler = customKeyEventHandler;
    this._inputHandler = inputHandler;
    this.cursorState = cursorState;
    this.refresh(0, this.rows - 1);
    if (this.viewport) {
      this.viewport.syncScrollArea();
    }
  }


  /**
   * ESC H Tab Set (HTS is 0x88).
   */
  public tabSet(): void {
    this.buffer.tabs[this.buffer.x] = true;
  }

  // TODO: Remove cancel function and cancelEvents option
  public cancel(ev: Event, force?: boolean): boolean {
    if (!this.options.cancelEvents && !force) {
      return;
    }
    ev.preventDefault();
    ev.stopPropagation();
    return false;
  }

  private _visualBell(): boolean {
    return false;
    // return this.options.bellStyle === 'visual' ||
    //     this.options.bellStyle === 'both';
  }

  private _soundBell(): boolean {
    return this.options.bellStyle === 'sound';
    // return this.options.bellStyle === 'sound' ||
    //     this.options.bellStyle === 'both';
  }

  public loadAddon<T extends ITerminalAddon>(addonConstructor: ITerminalAddonConstructor<T>): T {
    return this._addonManager.loadAddon(this, addonConstructor);
  }

  public disposeAddon<T extends ITerminalAddon>(addonConstructor: ITerminalAddonConstructor<T>): void {
    this._addonManager.disposeAddon(addonConstructor);
  }

  public getAddon<T extends ITerminalAddon>(addonConstructor: ITerminalAddonConstructor<T>): T {
    return this._addonManager.getAddon(addonConstructor);
  }
}

/**
 * Helpers
 */

function wasModifierKeyOnlyEvent(ev: KeyboardEvent): boolean {
  return ev.keyCode === 16 || // Shift
    ev.keyCode === 17 || // Ctrl
    ev.keyCode === 18; // Alt
}<|MERGE_RESOLUTION|>--- conflicted
+++ resolved
@@ -51,12 +51,9 @@
 import { evaluateKeyboardEvent } from './core/input/Keyboard';
 import { KeyboardResultType, ICharset } from './core/Types';
 import { clone } from './common/Clone';
-<<<<<<< HEAD
 import { AddonManager } from './ui/AddonManager';
-=======
 import { Attributes } from './BufferLine';
 import { applyWindowsMode } from './WindowsMode';
->>>>>>> 25745777
 
 // Let it work inside Node.js for automated testing purposes.
 const document = (typeof window !== 'undefined') ? window.document : null;

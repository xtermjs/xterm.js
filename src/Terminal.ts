/**
 * Copyright (c) 2014 The xterm.js authors. All rights reserved.
 * Copyright (c) 2012-2013, Christopher Jeffrey (MIT License)
 * @license MIT
 *
 * Originally forked from (with the author's permission):
 *   Fabrice Bellard's javascript vt100 for jslinux:
 *   http://bellard.org/jslinux/
 *   Copyright (c) 2011 Fabrice Bellard
 *   The original design remains. The terminal itself
 *   has been extended to include xterm CSI codes, among
 *   other features.
 *
 * Terminal Emulation References:
 *   http://vt100.net/
 *   http://invisible-island.net/xterm/ctlseqs/ctlseqs.txt
 *   http://invisible-island.net/xterm/ctlseqs/ctlseqs.html
 *   http://invisible-island.net/vttest/
 *   http://www.inwap.com/pdp10/ansicode.txt
 *   http://linux.die.net/man/4/console_codes
 *   http://linux.die.net/man/7/urxvt
 */

import { IInputHandlingTerminal, IViewport, ICompositionHelper, ITerminalOptions, ITerminal, IBrowser, ILinkifier, ILinkMatcherOptions, CustomKeyEventHandler, LinkMatcherHandler, CharacterJoinerHandler, IBufferLine, IAttributeData } from './Types';
import { IMouseZoneManager } from './ui/Types';
import { IRenderer } from './renderer/Types';
import { BufferSet } from './BufferSet';
import { Buffer, MAX_BUFFER_SIZE, DEFAULT_ATTR_DATA } from './Buffer';
import { CompositionHelper } from './CompositionHelper';
import { EventEmitter } from './common/EventEmitter';
import { Viewport } from './Viewport';
import { rightClickHandler, moveTextAreaUnderMouseCursor, pasteHandler, copyHandler } from './ui/Clipboard';
import { C0 } from './common/data/EscapeSequences';
import { InputHandler } from './InputHandler';
import { Renderer } from './renderer/Renderer';
import { Linkifier } from './Linkifier';
import { SelectionManager } from './SelectionManager';
import { CharMeasure } from './ui/CharMeasure';
import * as Browser from './core/Platform';
import { addDisposableDomListener } from './ui/Lifecycle';
import * as Strings from './Strings';
import { MouseHelper } from './ui/MouseHelper';
import { DEFAULT_BELL_SOUND, SoundManager } from './SoundManager';
import { MouseZoneManager } from './ui/MouseZoneManager';
import { AccessibilityManager } from './AccessibilityManager';
import { ScreenDprMonitor } from './ui/ScreenDprMonitor';
import { ITheme, IMarker, IDisposable } from 'xterm';
import { removeTerminalFromCache } from './renderer/atlas/CharAtlasCache';
import { DomRenderer } from './renderer/dom/DomRenderer';
import { IKeyboardEvent } from './common/Types';
import { evaluateKeyboardEvent } from './core/input/Keyboard';
import { KeyboardResultType, ICharset } from './core/Types';
import { clone } from './common/Clone';
<<<<<<< HEAD
import { Attributes } from './BufferLine';
=======
import { applyWindowsMode } from './WindowsMode';
>>>>>>> 64764290

// Let it work inside Node.js for automated testing purposes.
const document = (typeof window !== 'undefined') ? window.document : null;

/**
 * The amount of write requests to queue before sending an XOFF signal to the
 * pty process. This number must be small in order for ^C and similar sequences
 * to be responsive.
 */
const WRITE_BUFFER_PAUSE_THRESHOLD = 5;

/**
 * The max number of ms to spend on writes before allowing the renderer to
 * catch up with a 0ms setTimeout. A value of < 33 to keep us close to
 * 30fps, and a value of < 16 to try to run at 60fps. Of course, the real FPS
 * depends on the time it takes for the renderer to draw the frame.
 */
const WRITE_TIMEOUT_MS = 12;

const MINIMUM_COLS = 2; // Less than 2 can mess with wide chars
const MINIMUM_ROWS = 1;

/**
 * The set of options that only have an effect when set in the Terminal constructor.
 */
const CONSTRUCTOR_ONLY_OPTIONS = ['cols', 'rows'];

const DEFAULT_OPTIONS: ITerminalOptions = {
  cols: 80,
  rows: 24,
  convertEol: false,
  termName: 'xterm',
  cursorBlink: false,
  cursorStyle: 'block',
  bellSound: DEFAULT_BELL_SOUND,
  bellStyle: 'none',
  drawBoldTextInBrightColors: true,
  enableBold: true,
  experimentalCharAtlas: 'static',
  fontFamily: 'courier-new, courier, monospace',
  fontSize: 15,
  fontWeight: 'normal',
  fontWeightBold: 'bold',
  lineHeight: 1.0,
  letterSpacing: 0,
  scrollback: 1000,
  screenKeys: false,
  screenReaderMode: false,
  debug: false,
  macOptionIsMeta: false,
  macOptionClickForcesSelection: false,
  cancelEvents: false,
  disableStdin: false,
  useFlowControl: false,
  allowTransparency: false,
  tabStopWidth: 8,
  theme: null,
  rightClickSelectsWord: Browser.isMac,
  rendererType: 'canvas',
  windowsMode: false
};

export class Terminal extends EventEmitter implements ITerminal, IDisposable, IInputHandlingTerminal {
  public textarea: HTMLTextAreaElement;
  public element: HTMLElement;
  public screenElement: HTMLElement;

  /**
   * The HTMLElement that the terminal is created in, set by Terminal.open.
   */
  private _parent: HTMLElement;
  private _context: Window;
  private _document: Document;
  private _viewportScrollArea: HTMLElement;
  private _viewportElement: HTMLElement;
  private _helperContainer: HTMLElement;
  private _compositionView: HTMLElement;

  private _visualBellTimer: number;

  public browser: IBrowser = <any>Browser;

  public options: ITerminalOptions;

  // TODO: This can be changed to an enum or boolean, 0 and 1 seem to be the only options
  public cursorState: number;
  public cursorHidden: boolean;

  private _customKeyEventHandler: CustomKeyEventHandler;

  // modes
  public applicationKeypad: boolean;
  public applicationCursor: boolean;
  public originMode: boolean;
  public insertMode: boolean;
  public wraparoundMode: boolean; // defaults: xterm - true, vt100 - false
  public bracketedPasteMode: boolean;

  // charset
  // The current charset
  public charset: ICharset;
  public gcharset: number;
  public glevel: number;
  public charsets: ICharset[];

  // mouse properties
  private _decLocator: boolean; // This is unstable and never set
  public x10Mouse: boolean;
  public vt200Mouse: boolean;
  private _vt300Mouse: boolean; // This is unstable and never set
  public normalMouse: boolean;
  public mouseEvents: boolean;
  public sendFocus: boolean;
  public utfMouse: boolean;
  public sgrMouse: boolean;
  public urxvtMouse: boolean;

  // misc
  private _refreshStart: number;
  private _refreshEnd: number;
  public savedCols: number;

  public curAttrData: IAttributeData;
  private _eraseAttrData: IAttributeData;

  public params: (string | number)[];
  public currentParam: string | number;

  // user input states
  public writeBuffer: string[];
  private _writeInProgress: boolean;

  /**
   * Whether _xterm.js_ sent XOFF in order to catch up with the pty process.
   * This is a distinct state from writeStopped so that if the user requested
   * XOFF via ^S that it will not automatically resume when the writeBuffer goes
   * below threshold.
   */
  private _xoffSentToCatchUp: boolean;

  /** Whether writing has been stopped as a result of XOFF */
  // private _writeStopped: boolean;

  // Store if user went browsing history in scrollback
  private _userScrolling: boolean;

  private _inputHandler: InputHandler;
  public soundManager: SoundManager;
  public renderer: IRenderer;
  public selectionManager: SelectionManager;
  public linkifier: ILinkifier;
  public buffers: BufferSet;
  public viewport: IViewport;
  private _compositionHelper: ICompositionHelper;
  public charMeasure: CharMeasure;
  private _mouseZoneManager: IMouseZoneManager;
  public mouseHelper: MouseHelper;
  private _accessibilityManager: AccessibilityManager;
  private _screenDprMonitor: ScreenDprMonitor;
  private _theme: ITheme;
  private _windowsMode: IDisposable | undefined;

  // bufferline to clone/copy from for new blank lines
  private _blankLine: IBufferLine = null;

  public cols: number;
  public rows: number;

  /**
   * Creates a new `Terminal` object.
   *
   * @param options An object containing a set of options, the available options are:
   *   - `cursorBlink` (boolean): Whether the terminal cursor blinks
   *   - `cols` (number): The number of columns of the terminal (horizontal size)
   *   - `rows` (number): The number of rows of the terminal (vertical size)
   *
   * @public
   * @class Xterm Xterm
   * @alias module:xterm/src/xterm
   */
  constructor(
    options: ITerminalOptions = {}
  ) {
    super();
    this.options = clone(options);
    this._setup();
  }

  public dispose(): void {
    super.dispose();
    if (this._windowsMode) {
      this._windowsMode.dispose();
      this._windowsMode = undefined;
    }
    this._customKeyEventHandler = null;
    removeTerminalFromCache(this);
    this.handler = () => {};
    this.write = () => {};
    if (this.element && this.element.parentNode) {
      this.element.parentNode.removeChild(this.element);
    }
  }

  /**
   * @deprecated Use dispose instead.
   */
  public destroy(): void {
    this.dispose();
  }

  private _setup(): void {
    Object.keys(DEFAULT_OPTIONS).forEach((key) => {
      if (this.options[key] === null || this.options[key] === undefined) {
        this.options[key] = DEFAULT_OPTIONS[key];
      }
    });

    // this.context = options.context || window;
    // this.document = options.document || document;
    // TODO: WHy not document.body?
    this._parent = document ? document.body : null;

    this.cols = Math.max(this.options.cols, MINIMUM_COLS);
    this.rows = Math.max(this.options.rows, MINIMUM_ROWS);

    if (this.options.handler) {
      this.on('data', this.options.handler);
    }

    this.cursorState = 0;
    this.cursorHidden = false;
    this._customKeyEventHandler = null;

    // modes
    this.applicationKeypad = false;
    this.applicationCursor = false;
    this.originMode = false;
    this.insertMode = false;
    this.wraparoundMode = true; // defaults: xterm - true, vt100 - false
    this.bracketedPasteMode = false;

    // charset
    this.charset = null;
    this.gcharset = null;
    this.glevel = 0;
    // TODO: Can this be just []?
    this.charsets = [null];

    this.curAttrData = DEFAULT_ATTR_DATA.clone();
    this._eraseAttrData = DEFAULT_ATTR_DATA.clone();

    this.params = [];
    this.currentParam = 0;

    // user input states
    this.writeBuffer = [];
    this._writeInProgress = false;

    this._xoffSentToCatchUp = false;
    // this._writeStopped = false;
    this._userScrolling = false;

    this._inputHandler = new InputHandler(this);
    this.register(this._inputHandler);
    // Reuse renderer if the Terminal is being recreated via a reset call.
    this.renderer = this.renderer || null;
    this.selectionManager = this.selectionManager || null;
    this.linkifier = this.linkifier || new Linkifier(this);
    this._mouseZoneManager = this._mouseZoneManager || null;
    this.soundManager = this.soundManager || new SoundManager(this);

    // Create the terminal's buffers and set the current buffer
    this.buffers = new BufferSet(this);
    if (this.selectionManager) {
      this.selectionManager.clearSelection();
      this.selectionManager.initBuffersListeners();
    }

    if (this.options.windowsMode) {
      this._windowsMode = applyWindowsMode(this);
    }
  }

  /**
   * Convenience property to active buffer.
   */
  public get buffer(): Buffer {
    return this.buffers.active;
  }

  /**
   * back_color_erase feature for xterm.
   */
  public eraseAttrData(): IAttributeData {
    this._eraseAttrData.bg &= ~(Attributes.CM_MASK | 0xFFFFFF);
    this._eraseAttrData.bg |= this.curAttrData.bg & ~0xFC000000;
    return this._eraseAttrData;
  }

  /**
   * Focus the terminal. Delegates focus handling to the terminal's DOM element.
   */
  public focus(): void {
    if (this.textarea) {
      this.textarea.focus({ preventScroll: true });
    }
  }

  public get isFocused(): boolean {
    return document.activeElement === this.textarea && document.hasFocus();
  }

  /**
   * Retrieves an option's value from the terminal.
   * @param key The option key.
   */
  public getOption(key: string): any {
    if (!(key in DEFAULT_OPTIONS)) {
      throw new Error('No option with key "' + key + '"');
    }

    return this.options[key];
  }

  /**
   * Sets an option on the terminal.
   * @param key The option key.
   * @param value The option value.
   */
  public setOption(key: string, value: any): void {
    if (!(key in DEFAULT_OPTIONS)) {
      throw new Error('No option with key "' + key + '"');
    }
    if (CONSTRUCTOR_ONLY_OPTIONS.indexOf(key) !== -1) {
      console.error(`Option "${key}" can only be set in the constructor`);
    }
    if (this.options[key] === value) {
      return;
    }
    switch (key) {
      case 'bellStyle':
        if (!value) {
          value = 'none';
        }
        break;
      case 'cursorStyle':
        if (!value) {
          value = 'block';
        }
        break;
      case 'fontWeight':
        if (!value) {
          value = 'normal';
        }
        break;
      case 'fontWeightBold':
        if (!value) {
          value = 'bold';
        }
        break;
      case 'lineHeight':
        if (value < 1) {
          console.warn(`${key} cannot be less than 1, value: ${value}`);
          return;
        }
      case 'rendererType':
        if (!value) {
          value = 'canvas';
        }
        break;
      case 'tabStopWidth':
        if (value < 1) {
          console.warn(`${key} cannot be less than 1, value: ${value}`);
          return;
        }
        break;
      case 'theme':
        // If open has been called we do not want to set options.theme as the
        // source of truth is owned by the renderer.
        if (this.renderer) {
          this._setTheme(<ITheme>value);
          return;
        }
        break;
      case 'scrollback':
        value = Math.min(value, MAX_BUFFER_SIZE);

        if (value < 0) {
          console.warn(`${key} cannot be less than 0, value: ${value}`);
          return;
        }
        if (this.options[key] !== value) {
          const newBufferLength = this.rows + value;
          if (this.buffer.lines.length > newBufferLength) {
            const amountToTrim = this.buffer.lines.length - newBufferLength;
            const needsRefresh = (this.buffer.ydisp - amountToTrim < 0);
            this.buffer.lines.trimStart(amountToTrim);
            this.buffer.ybase = Math.max(this.buffer.ybase - amountToTrim, 0);
            this.buffer.ydisp = Math.max(this.buffer.ydisp - amountToTrim, 0);
            if (needsRefresh) {
              this.refresh(0, this.rows - 1);
            }
          }
        }
        break;
    }
    this.options[key] = value;
    switch (key) {
      case 'fontFamily':
      case 'fontSize':
        // When the font changes the size of the cells may change which requires a renderer clear
        if (this.renderer) {
          this.renderer.clear();
          this.charMeasure.measure(this.options);
        }
        break;
      case 'drawBoldTextInBrightColors':
      case 'experimentalCharAtlas':
      case 'enableBold':
      case 'letterSpacing':
      case 'lineHeight':
      case 'fontWeight':
      case 'fontWeightBold':
        // When the font changes the size of the cells may change which requires a renderer clear
        if (this.renderer) {
          this.renderer.clear();
          this.renderer.onResize(this.cols, this.rows);
          this.refresh(0, this.rows - 1);
        }
        break;
      case 'rendererType':
        if (this.renderer) {
          this.unregister(this.renderer);
          this.renderer.dispose();
          this.renderer = null;
        }
        this._setupRenderer();
        this.renderer.onCharSizeChanged();
        if (this._theme) {
          this.renderer.setTheme(this._theme);
        }
        this.mouseHelper.setRenderer(this.renderer);
        break;
      case 'scrollback':
        this.buffers.resize(this.cols, this.rows);
        if (this.viewport) {
          this.viewport.syncScrollArea();
        }
        break;
      case 'screenReaderMode':
        if (value) {
          if (!this._accessibilityManager) {
            this._accessibilityManager = new AccessibilityManager(this);
          }
        } else {
          if (this._accessibilityManager) {
            this._accessibilityManager.dispose();
            this._accessibilityManager = null;
          }
        }
        break;
      case 'tabStopWidth': this.buffers.setupTabStops(); break;
      case 'windowsMode':
        if (value) {
          if (!this._windowsMode) {
            this._windowsMode = applyWindowsMode(this);
          }
        } else {
          if (this._windowsMode) {
            this._windowsMode.dispose();
            this._windowsMode = undefined;
          }
        }
        break;
    }
    // Inform renderer of changes
    if (this.renderer) {
      this.renderer.onOptionsChanged();
    }
  }

  /**
   * Binds the desired focus behavior on a given terminal object.
   */
  private _onTextAreaFocus(ev: KeyboardEvent): void {
    if (this.sendFocus) {
      this.handler(C0.ESC + '[I');
    }
    this.updateCursorStyle(ev);
    this.element.classList.add('focus');
    this.showCursor();
    this.emit('focus');
  }

  /**
   * Blur the terminal, calling the blur function on the terminal's underlying
   * textarea.
   */
  public blur(): void {
    return this.textarea.blur();
  }

  /**
   * Binds the desired blur behavior on a given terminal object.
   */
  private _onTextAreaBlur(): void {
    // Text can safely be removed on blur. Doing it earlier could interfere with
    // screen readers reading it out.
    this.textarea.value = '';
    this.refresh(this.buffer.y, this.buffer.y);
    if (this.sendFocus) {
      this.handler(C0.ESC + '[O');
    }
    this.element.classList.remove('focus');
    this.emit('blur');
  }

  /**
   * Initialize default behavior
   */
  private _initGlobal(): void {
    this._bindKeys();

    // Bind clipboard functionality
    this.register(addDisposableDomListener(this.element, 'copy', (event: ClipboardEvent) => {
      // If mouse events are active it means the selection manager is disabled and
      // copy should be handled by the host program.
      if (!this.hasSelection()) {
        return;
      }
      copyHandler(event, this, this.selectionManager);
    }));
    const pasteHandlerWrapper = (event: ClipboardEvent) => pasteHandler(event, this);
    this.register(addDisposableDomListener(this.textarea, 'paste', pasteHandlerWrapper));
    this.register(addDisposableDomListener(this.element, 'paste', pasteHandlerWrapper));

    // Handle right click context menus
    if (Browser.isFirefox) {
      // Firefox doesn't appear to fire the contextmenu event on right click
      this.register(addDisposableDomListener(this.element, 'mousedown', (event: MouseEvent) => {
        if (event.button === 2) {
          rightClickHandler(event, this, this.selectionManager, this.options.rightClickSelectsWord);
        }
      }));
    } else {
      this.register(addDisposableDomListener(this.element, 'contextmenu', (event: MouseEvent) => {
        rightClickHandler(event, this, this.selectionManager, this.options.rightClickSelectsWord);
      }));
    }

    // Move the textarea under the cursor when middle clicking on Linux to ensure
    // middle click to paste selection works. This only appears to work in Chrome
    // at the time is writing.
    if (Browser.isLinux) {
      // Use auxclick event over mousedown the latter doesn't seem to work. Note
      // that the regular click event doesn't fire for the middle mouse button.
      this.register(addDisposableDomListener(this.element, 'auxclick', (event: MouseEvent) => {
        if (event.button === 1) {
          moveTextAreaUnderMouseCursor(event, this);
        }
      }));
    }
  }

  /**
   * Apply key handling to the terminal
   */
  private _bindKeys(): void {
    const self = this;
    this.register(addDisposableDomListener(this.element, 'keydown', function (ev: KeyboardEvent): void {
      if (document.activeElement !== this) {
        return;
      }
      self._keyDown(ev);
    }, true));

    this.register(addDisposableDomListener(this.element, 'keypress', function (ev: KeyboardEvent): void {
      if (document.activeElement !== this) {
        return;
      }
      self._keyPress(ev);
    }, true));

    this.register(addDisposableDomListener(this.element, 'keyup', (ev: KeyboardEvent) => {
      if (!wasModifierKeyOnlyEvent(ev)) {
        this.focus();
      }

      self._keyUp(ev);
    }, true));

    this.register(addDisposableDomListener(this.textarea, 'keydown', (ev: KeyboardEvent) => this._keyDown(ev), true));
    this.register(addDisposableDomListener(this.textarea, 'keypress', (ev: KeyboardEvent) => this._keyPress(ev), true));
    this.register(addDisposableDomListener(this.textarea, 'compositionstart', () => this._compositionHelper.compositionstart()));
    this.register(addDisposableDomListener(this.textarea, 'compositionupdate', (e: CompositionEvent) => this._compositionHelper.compositionupdate(e)));
    this.register(addDisposableDomListener(this.textarea, 'compositionend', () => this._compositionHelper.compositionend()));
    this.register(this.addDisposableListener('refresh', () => this._compositionHelper.updateCompositionElements()));
    this.register(this.addDisposableListener('refresh', (data) => this._queueLinkification(data.start, data.end)));
  }

  /**
   * Opens the terminal within an element.
   *
   * @param parent The element to create the terminal within.
   */
  public open(parent: HTMLElement): void {
    this._parent = parent || this._parent;

    if (!this._parent) {
      throw new Error('Terminal requires a parent element.');
    }

    // Grab global elements
    this._context = this._parent.ownerDocument.defaultView;
    this._document = this._parent.ownerDocument;

    this._screenDprMonitor = new ScreenDprMonitor();
    this._screenDprMonitor.setListener(() => this.emit('dprchange', window.devicePixelRatio));
    this.register(this._screenDprMonitor);

    // Create main element container
    this.element = this._document.createElement('div');
    this.element.dir = 'ltr';   // xterm.css assumes LTR
    this.element.classList.add('terminal');
    this.element.classList.add('xterm');
    this.element.setAttribute('tabindex', '0');
    this._parent.appendChild(this.element);

    // Performance: Use a document fragment to build the terminal
    // viewport and helper elements detached from the DOM
    const fragment = document.createDocumentFragment();
    this._viewportElement = document.createElement('div');
    this._viewportElement.classList.add('xterm-viewport');
    fragment.appendChild(this._viewportElement);
    this._viewportScrollArea = document.createElement('div');
    this._viewportScrollArea.classList.add('xterm-scroll-area');
    this._viewportElement.appendChild(this._viewportScrollArea);

    this.screenElement = document.createElement('div');
    this.screenElement.classList.add('xterm-screen');
    // Create the container that will hold helpers like the textarea for
    // capturing DOM Events. Then produce the helpers.
    this._helperContainer = document.createElement('div');
    this._helperContainer.classList.add('xterm-helpers');
    this.screenElement.appendChild(this._helperContainer);
    fragment.appendChild(this.screenElement);

    this._mouseZoneManager = new MouseZoneManager(this);
    this.register(this._mouseZoneManager);
    this.register(this.addDisposableListener('scroll', () => this._mouseZoneManager.clearAll()));
    this.linkifier.attachToDom(this._mouseZoneManager);

    this.textarea = document.createElement('textarea');
    this.textarea.classList.add('xterm-helper-textarea');
    // TODO: New API to set title? This could say "Terminal bash input", etc.
    this.textarea.setAttribute('aria-label', Strings.promptLabel);
    this.textarea.setAttribute('aria-multiline', 'false');
    this.textarea.setAttribute('autocorrect', 'off');
    this.textarea.setAttribute('autocapitalize', 'off');
    this.textarea.setAttribute('spellcheck', 'false');
    this.textarea.tabIndex = 0;
    this.register(addDisposableDomListener(this.textarea, 'focus', (ev: KeyboardEvent) => this._onTextAreaFocus(ev)));
    this.register(addDisposableDomListener(this.textarea, 'blur', () => this._onTextAreaBlur()));
    this._helperContainer.appendChild(this.textarea);

    this._compositionView = document.createElement('div');
    this._compositionView.classList.add('composition-view');
    this._compositionHelper = new CompositionHelper(this.textarea, this._compositionView, this);
    this._helperContainer.appendChild(this._compositionView);

    this.charMeasure = new CharMeasure(document, this._helperContainer);

    // Performance: Add viewport and helper elements from the fragment
    this.element.appendChild(fragment);

    this._setupRenderer();
    this._theme = this.options.theme;
    this.options.theme = null;
    this.viewport = new Viewport(this, this._viewportElement, this._viewportScrollArea, this.charMeasure);
    this.viewport.onThemeChanged(this.renderer.colorManager.colors);
    this.register(this.viewport);

    this.register(this.addDisposableListener('cursormove', () => this.renderer.onCursorMove()));
    this.register(this.addDisposableListener('resize', () => this.renderer.onResize(this.cols, this.rows)));
    this.register(this.addDisposableListener('blur', () => this.renderer.onBlur()));
    this.register(this.addDisposableListener('focus', () => this.renderer.onFocus()));
    this.register(this.addDisposableListener('dprchange', () => this.renderer.onWindowResize(window.devicePixelRatio)));
    // dprchange should handle this case, we need this as well for browsers that don't support the
    // matchMedia query.
    this.register(addDisposableDomListener(window, 'resize', () => this.renderer.onWindowResize(window.devicePixelRatio)));
    this.register(this.charMeasure.addDisposableListener('charsizechanged', () => this.renderer.onCharSizeChanged()));
    this.register(this.renderer.addDisposableListener('resize', (dimensions) => this.viewport.syncScrollArea()));

    this.selectionManager = new SelectionManager(this, this.charMeasure);
    this.register(addDisposableDomListener(this.element, 'mousedown', (e: MouseEvent) => this.selectionManager.onMouseDown(e)));
    this.register(this.selectionManager.addDisposableListener('refresh', data => this.renderer.onSelectionChanged(data.start, data.end, data.columnSelectMode)));
    this.register(this.selectionManager.addDisposableListener('newselection', text => {
      // If there's a new selection, put it into the textarea, focus and select it
      // in order to register it as a selection on the OS. This event is fired
      // only on Linux to enable middle click to paste selection.
      this.textarea.value = text;
      this.textarea.focus();
      this.textarea.select();
    }));
    this.register(this.addDisposableListener('scroll', () => {
      this.viewport.syncScrollArea();
      this.selectionManager.refresh();
    }));
    this.register(addDisposableDomListener(this._viewportElement, 'scroll', () => this.selectionManager.refresh()));

    this.mouseHelper = new MouseHelper(this.renderer);
    // apply mouse event classes set by escape codes before terminal was attached
    this.element.classList.toggle('enable-mouse-events', this.mouseEvents);
    if (this.mouseEvents) {
      this.selectionManager.disable();
    } else {
      this.selectionManager.enable();
    }

    if (this.options.screenReaderMode) {
      // Note that this must be done *after* the renderer is created in order to
      // ensure the correct order of the dprchange event
      this._accessibilityManager = new AccessibilityManager(this);
    }

    // Measure the character size
    this.charMeasure.measure(this.options);

    // Setup loop that draws to screen
    this.refresh(0, this.rows - 1);

    // Initialize global actions that need to be taken on the document.
    this._initGlobal();

    // Listen for mouse events and translate
    // them into terminal mouse protocols.
    this.bindMouse();

  }

  private _setupRenderer(): void {
    switch (this.options.rendererType) {
      case 'canvas': this.renderer = new Renderer(this, this.options.theme); break;
      case 'dom': this.renderer = new DomRenderer(this, this.options.theme); break;
      default: throw new Error(`Unrecognized rendererType "${this.options.rendererType}"`);
    }
    this.register(this.renderer);
  }

  /**
   * Sets the theme on the renderer. The renderer must have been initialized.
   * @param theme The theme to set.
   */
  private _setTheme(theme: ITheme): void {
    this._theme = theme;
    const colors = this.renderer.setTheme(theme);
    if (this.viewport) {
      this.viewport.onThemeChanged(colors);
    }
  }

  /**
   * XTerm mouse events
   * http://invisible-island.net/xterm/ctlseqs/ctlseqs.html#Mouse%20Tracking
   * To better understand these
   * the xterm code is very helpful:
   * Relevant files:
   *   button.c, charproc.c, misc.c
   * Relevant functions in xterm/button.c:
   *   BtnCode, EmitButtonCode, EditorButton, SendMousePosition
   */
  public bindMouse(): void {
    const el = this.element;
    const self = this;
    let pressed = 32;

    // mouseup, mousedown, wheel
    // left click: ^[[M 3<^[[M#3<
    // wheel up: ^[[M`3>
    function sendButton(ev: MouseEvent | WheelEvent): void {
      let button;
      let pos;

      // get the xterm-style button
      button = getButton(ev);

      // get mouse coordinates
      pos = self.mouseHelper.getRawByteCoords(ev, self.screenElement, self.charMeasure, self.cols, self.rows);
      if (!pos) return;

      sendEvent(button, pos);

      switch ((<any>ev).overrideType || ev.type) {
        case 'mousedown':
          pressed = button;
          break;
        case 'mouseup':
          // keep it at the left
          // button, just in case.
          pressed = 32;
          break;
        case 'wheel':
          // nothing. don't
          // interfere with
          // `pressed`.
          break;
      }
    }

    // motion example of a left click:
    // ^[[M 3<^[[M@4<^[[M@5<^[[M@6<^[[M@7<^[[M#7<
    function sendMove(ev: MouseEvent): void {
      let button = pressed;
      const pos = self.mouseHelper.getRawByteCoords(ev, self.screenElement, self.charMeasure, self.cols, self.rows);
      if (!pos) return;

      // buttons marked as motions
      // are incremented by 32
      button += 32;

      sendEvent(button, pos);
    }

    // encode button and
    // position to characters
    function encode(data: number[], ch: number): void {
      if (!self.utfMouse) {
        if (ch === 255) {
          data.push(0);
          return;
        }
        if (ch > 127) ch = 127;
        data.push(ch);
      } else {
        if (ch > 2047) {
          data.push(2047);
          return;
        }
        data.push(ch);
      }
    }

    // send a mouse event:
    // regular/utf8: ^[[M Cb Cx Cy
    // urxvt: ^[[ Cb ; Cx ; Cy M
    // sgr: ^[[ Cb ; Cx ; Cy M/m
    // vt300: ^[[ 24(1/3/5)~ [ Cx , Cy ] \r
    // locator: CSI P e ; P b ; P r ; P c ; P p & w
    function sendEvent(button: number, pos: {x: number, y: number}): void {
      // self.emit('mouse', {
      //   x: pos.x - 32,
      //   y: pos.x - 32,
      //   button: button
      // });

      if (self._vt300Mouse) {
        // NOTE: Unstable.
        // http://www.vt100.net/docs/vt3xx-gp/chapter15.html
        button &= 3;
        pos.x -= 32;
        pos.y -= 32;
        let data = C0.ESC + '[24';
        if (button === 0) data += '1';
        else if (button === 1) data += '3';
        else if (button === 2) data += '5';
        else if (button === 3) return;
        else data += '0';
        data += '~[' + pos.x + ',' + pos.y + ']\r';
        self.handler(data);
        return;
      }

      if (self._decLocator) {
        // NOTE: Unstable.
        button &= 3;
        pos.x -= 32;
        pos.y -= 32;
        if (button === 0) button = 2;
        else if (button === 1) button = 4;
        else if (button === 2) button = 6;
        else if (button === 3) button = 3;
        self.handler(C0.ESC + '['
                  + button
                  + ';'
                  + (button === 3 ? 4 : 0)
                  + ';'
                  + pos.y
                  + ';'
                  + pos.x
                  + ';'
                  // Not sure what page is meant to be
                  + (<any>pos).page || 0
                  + '&w');
        return;
      }

      if (self.urxvtMouse) {
        pos.x -= 32;
        pos.y -= 32;
        pos.x++;
        pos.y++;
        self.handler(C0.ESC + '[' + button + ';' + pos.x + ';' + pos.y + 'M');
        return;
      }

      if (self.sgrMouse) {
        pos.x -= 32;
        pos.y -= 32;
        self.handler(C0.ESC + '[<'
                  + (((button & 3) === 3 ? button & ~3 : button) - 32)
                  + ';'
                  + pos.x
                  + ';'
                  + pos.y
                  + ((button & 3) === 3 ? 'm' : 'M'));
        return;
      }

      const data: number[] = [];

      encode(data, button);
      encode(data, pos.x);
      encode(data, pos.y);

      self.handler(C0.ESC + '[M' + String.fromCharCode.apply(String, data));
    }

    function getButton(ev: MouseEvent): number {
      let button;
      let shift;
      let meta;
      let ctrl;
      let mod;

      // two low bits:
      // 0 = left
      // 1 = middle
      // 2 = right
      // 3 = release
      // wheel up/down:
      // 1, and 2 - with 64 added
      switch ((<any>ev).overrideType || ev.type) {
        case 'mousedown':
          button = ev.button !== null && ev.button !== undefined
            ? +ev.button
          : ev.which !== null && ev.which !== undefined
            ? ev.which - 1
          : null;

          if (Browser.isMSIE) {
            button = button === 1 ? 0 : button === 4 ? 1 : button;
          }
          break;
        case 'mouseup':
          button = 3;
          break;
        case 'DOMMouseScroll':
          button = ev.detail < 0
            ? 64
          : 65;
          break;
        case 'wheel':
          button = (<WheelEvent>ev).deltaY < 0
            ? 64
          : 65;
          break;
      }

      // next three bits are the modifiers:
      // 4 = shift, 8 = meta, 16 = control
      shift = ev.shiftKey ? 4 : 0;
      meta = ev.metaKey ? 8 : 0;
      ctrl = ev.ctrlKey ? 16 : 0;
      mod = shift | meta | ctrl;

      // no mods
      if (self.vt200Mouse) {
        // ctrl only
        mod &= ctrl;
      } else if (!self.normalMouse) {
        mod = 0;
      }

      // increment to SP
      button = (32 + (mod << 2)) + button;

      return button;
    }

    this.register(addDisposableDomListener(el, 'mousedown', (ev: MouseEvent) => {

      // Prevent the focus on the textarea from getting lost
      // and make sure we get focused on mousedown
      ev.preventDefault();
      this.focus();

      // Don't send the mouse button to the pty if mouse events are disabled or
      // if the selection manager is having selection forced (ie. a modifier is
      // held).
      if (!this.mouseEvents || this.selectionManager.shouldForceSelection(ev)) {
        return;
      }

      // send the button
      sendButton(ev);

      // fix for odd bug
      // if (this.vt200Mouse && !this.normalMouse) {
      if (this.vt200Mouse) {
        (<any>ev).overrideType = 'mouseup';
        sendButton(ev);
        return this.cancel(ev);
      }

      // TODO: All mouse handling should be pulled into its own file.

      // bind events
      let moveHandler: (event: MouseEvent) => void;
      if (this.normalMouse) {
        moveHandler = (event: MouseEvent) => {
          // Do nothing if normal mouse mode is on. This can happen if the mouse is held down when the
          // terminal exits normalMouse mode.
          if (!this.normalMouse) {
            return;
          }
          sendMove(event);
        };
        // TODO: these event listeners should be managed by the disposable, the Terminal reference may
        // be kept aroud if Terminal.dispose is fired when the mouse is down
        this._document.addEventListener('mousemove', moveHandler);
      }

      // x10 compatibility mode can't send button releases
      const handler = (ev: MouseEvent) => {
        if (this.normalMouse && !this.x10Mouse) {
          sendButton(ev);
        }
        if (moveHandler) {
          // Even though this should only be attached when this.normalMouse is true, holding the
          // mouse button down when normalMouse changes can happen. Just always try to remove it.
          this._document.removeEventListener('mousemove', moveHandler);
          moveHandler = null;
        }
        this._document.removeEventListener('mouseup', handler);
        return this.cancel(ev);
      };
      this._document.addEventListener('mouseup', handler);

      return this.cancel(ev);
    }));

    // if (this.normalMouse) {
    //  on(this.document, 'mousemove', sendMove);
    // }

    this.register(addDisposableDomListener(el, 'wheel', (ev: WheelEvent) => {
      if (!this.mouseEvents) {
        // Convert wheel events into up/down events when the buffer does not have scrollback, this
        // enables scrolling in apps hosted in the alt buffer such as vim or tmux.
        if (!this.buffer.hasScrollback) {
          const amount = this.viewport.getLinesScrolled(ev);

          // Do nothing if there's no vertical scroll
          if (amount === 0) {
            return;
          }

          // Construct and send sequences
          const sequence = C0.ESC + (this.applicationCursor ? 'O' : '[') + ( ev.deltaY < 0 ? 'A' : 'B');
          let data = '';
          for (let i = 0; i < Math.abs(amount); i++) {
            data += sequence;
          }
          this.handler(data);
        }
        return;
      }
      if (this.x10Mouse || this._vt300Mouse || this._decLocator) return;
      sendButton(ev);
      ev.preventDefault();
    }));

    // allow wheel scrolling in
    // the shell for example
    this.register(addDisposableDomListener(el, 'wheel', (ev: WheelEvent) => {
      if (this.mouseEvents) return;
      this.viewport.onWheel(ev);
      return this.cancel(ev);
    }));

    this.register(addDisposableDomListener(el, 'touchstart', (ev: TouchEvent) => {
      if (this.mouseEvents) return;
      this.viewport.onTouchStart(ev);
      return this.cancel(ev);
    }));

    this.register(addDisposableDomListener(el, 'touchmove', (ev: TouchEvent) => {
      if (this.mouseEvents) return;
      this.viewport.onTouchMove(ev);
      return this.cancel(ev);
    }));
  }

  /**
   * Tells the renderer to refresh terminal content between two rows (inclusive) at the next
   * opportunity.
   * @param start The row to start from (between 0 and this.rows - 1).
   * @param end The row to end at (between start and this.rows - 1).
   */
  public refresh(start: number, end: number): void {
    if (this.renderer) {
      this.renderer.refreshRows(start, end);
    }
  }

  /**
   * Queues linkification for the specified rows.
   * @param start The row to start from (between 0 and this.rows - 1).
   * @param end The row to end at (between start and this.rows - 1).
   */
  private _queueLinkification(start: number, end: number): void {
    if (this.linkifier) {
      this.linkifier.linkifyRows(start, end);
    }
  }

  /**
   * Change the cursor style for different selection modes
   */
  public updateCursorStyle(ev: KeyboardEvent): void {
    if (this.selectionManager && this.selectionManager.shouldColumnSelect(ev)) {
      this.element.classList.add('column-select');
    } else {
      this.element.classList.remove('column-select');
    }
  }

  /**
   * Display the cursor element
   */
  public showCursor(): void {
    if (!this.cursorState) {
      this.cursorState = 1;
      this.refresh(this.buffer.y, this.buffer.y);
    }
  }

  /**
   * Scroll the terminal down 1 row, creating a blank line.
   * @param isWrapped Whether the new line is wrapped from the previous line.
   */
  public scroll(isWrapped: boolean = false): void {
    let newLine: IBufferLine;
    newLine = this._blankLine;
    const eraseAttr = this.eraseAttrData();
    if (!newLine || newLine.length !== this.cols || newLine.getFg(0) !== eraseAttr.fg || newLine.getBg(0) !== eraseAttr.bg) {
      newLine = this.buffer.getBlankLine(eraseAttr, isWrapped);
      this._blankLine = newLine;
    }
    newLine.isWrapped = isWrapped;

    const topRow = this.buffer.ybase + this.buffer.scrollTop;
    const bottomRow = this.buffer.ybase + this.buffer.scrollBottom;

    if (this.buffer.scrollTop === 0) {
      // Determine whether the buffer is going to be trimmed after insertion.
      const willBufferBeTrimmed = this.buffer.lines.isFull;

      // Insert the line using the fastest method
      if (bottomRow === this.buffer.lines.length - 1) {
        if (willBufferBeTrimmed) {
          this.buffer.lines.recycle().copyFrom(newLine);
        } else {
          this.buffer.lines.push(newLine.clone());
        }
      } else {
        this.buffer.lines.splice(bottomRow + 1, 0, newLine.clone());
      }

      // Only adjust ybase and ydisp when the buffer is not trimmed
      if (!willBufferBeTrimmed) {
        this.buffer.ybase++;
        // Only scroll the ydisp with ybase if the user has not scrolled up
        if (!this._userScrolling) {
          this.buffer.ydisp++;
        }
      } else {
        // When the buffer is full and the user has scrolled up, keep the text
        // stable unless ydisp is right at the top
        if (this._userScrolling) {
          this.buffer.ydisp = Math.max(this.buffer.ydisp - 1, 0);
        }
      }
    } else {
      // scrollTop is non-zero which means no line will be going to the
      // scrollback, instead we can just shift them in-place.
      const scrollRegionHeight = bottomRow - topRow + 1/*as it's zero-based*/;
      this.buffer.lines.shiftElements(topRow + 1, scrollRegionHeight - 1, -1);
      this.buffer.lines.set(bottomRow, newLine.clone());
    }

    // Move the viewport to the bottom of the buffer unless the user is
    // scrolling.
    if (!this._userScrolling) {
      this.buffer.ydisp = this.buffer.ybase;
    }

    // Flag rows that need updating
    this.updateRange(this.buffer.scrollTop);
    this.updateRange(this.buffer.scrollBottom);

    /**
     * This event is emitted whenever the terminal is scrolled.
     * The one parameter passed is the new y display position.
     *
     * @event scroll
     */
    this.emit('scroll', this.buffer.ydisp);
  }

  /**
   * Scroll the display of the terminal
   * @param disp The number of lines to scroll down (negative scroll up).
   * @param suppressScrollEvent Don't emit the scroll event as scrollLines. This is used
   * to avoid unwanted events being handled by the viewport when the event was triggered from the
   * viewport originally.
   */
  public scrollLines(disp: number, suppressScrollEvent?: boolean): void {
    if (disp < 0) {
      if (this.buffer.ydisp === 0) {
        return;
      }
      this._userScrolling = true;
    } else if (disp + this.buffer.ydisp >= this.buffer.ybase) {
      this._userScrolling = false;
    }

    const oldYdisp = this.buffer.ydisp;
    this.buffer.ydisp = Math.max(Math.min(this.buffer.ydisp + disp, this.buffer.ybase), 0);

    // No change occurred, don't trigger scroll/refresh
    if (oldYdisp === this.buffer.ydisp) {
      return;
    }

    if (!suppressScrollEvent) {
      this.emit('scroll', this.buffer.ydisp);
    }

    this.refresh(0, this.rows - 1);
  }

  /**
   * Scroll the display of the terminal by a number of pages.
   * @param pageCount The number of pages to scroll (negative scrolls up).
   */
  public scrollPages(pageCount: number): void {
    this.scrollLines(pageCount * (this.rows - 1));
  }

  /**
   * Scrolls the display of the terminal to the top.
   */
  public scrollToTop(): void {
    this.scrollLines(-this.buffer.ydisp);
  }

  /**
   * Scrolls the display of the terminal to the bottom.
   */
  public scrollToBottom(): void {
    this.scrollLines(this.buffer.ybase - this.buffer.ydisp);
  }

  public scrollToLine(line: number): void {
    const scrollAmount = line - this.buffer.ydisp;
    if (scrollAmount !== 0) {
      this.scrollLines(scrollAmount);
    }
  }

  /**
   * Writes text to the terminal.
   * @param data The text to write to the terminal.
   */
  public write(data: string): void {
    // Ensure the terminal isn't disposed
    if (this._isDisposed) {
      return;
    }

    // Ignore falsy data values (including the empty string)
    if (!data) {
      return;
    }

    this.writeBuffer.push(data);

    // Send XOFF to pause the pty process if the write buffer becomes too large so
    // xterm.js can catch up before more data is sent. This is necessary in order
    // to keep signals such as ^C responsive.
    if (this.options.useFlowControl && !this._xoffSentToCatchUp && this.writeBuffer.length >= WRITE_BUFFER_PAUSE_THRESHOLD) {
      // XOFF - stop pty pipe
      // XON will be triggered by emulator before processing data chunk
      this.handler(C0.DC3);
      this._xoffSentToCatchUp = true;
    }

    if (!this._writeInProgress && this.writeBuffer.length > 0) {
      // Kick off a write which will write all data in sequence recursively
      this._writeInProgress = true;
      // Kick off an async innerWrite so more writes can come in while processing data
      setTimeout(() => {
        this._innerWrite();
      });
    }
  }

  protected _innerWrite(bufferOffset: number = 0): void {
    // Ensure the terminal isn't disposed
    if (this._isDisposed) {
      this.writeBuffer = [];
    }

    const startTime = Date.now();
    while (this.writeBuffer.length > bufferOffset) {
      const data = this.writeBuffer[bufferOffset];
      bufferOffset++;

      // If XOFF was sent in order to catch up with the pty process, resume it if
      // we reached the end of the writeBuffer to allow more data to come in.
      if (this._xoffSentToCatchUp && this.writeBuffer.length === bufferOffset) {
        this.handler(C0.DC1);
        this._xoffSentToCatchUp = false;
      }

      this._refreshStart = this.buffer.y;
      this._refreshEnd = this.buffer.y;

      // HACK: Set the parser state based on it's state at the time of return.
      // This works around the bug #662 which saw the parser state reset in the
      // middle of parsing escape sequence in two chunks. For some reason the
      // state of the parser resets to 0 after exiting parser.parse. This change
      // just sets the state back based on the correct return statement.

      this._inputHandler.parse(data);

      this.updateRange(this.buffer.y);
      this.refresh(this._refreshStart, this._refreshEnd);

      if (Date.now() - startTime >= WRITE_TIMEOUT_MS) {
        break;
      }
    }
    if (this.writeBuffer.length > bufferOffset) {
      // Allow renderer to catch up before processing the next batch
      setTimeout(() => this._innerWrite(bufferOffset), 0);
    } else {
      this._writeInProgress = false;
      this.writeBuffer = [];
    }
  }

  /**
   * Writes text to the terminal, followed by a break line character (\n).
   * @param data The text to write to the terminal.
   */
  public writeln(data: string): void {
    this.write(data + '\r\n');
  }

  /**
   * Attaches a custom key event handler which is run before keys are processed,
   * giving consumers of xterm.js ultimate control as to what keys should be
   * processed by the terminal and what keys should not.
   * @param customKeyEventHandler The custom KeyboardEvent handler to attach.
   * This is a function that takes a KeyboardEvent, allowing consumers to stop
   * propagation and/or prevent the default action. The function returns whether
   * the event should be processed by xterm.js.
   */
  public attachCustomKeyEventHandler(customKeyEventHandler: CustomKeyEventHandler): void {
    this._customKeyEventHandler = customKeyEventHandler;
  }

  /** Add handler for CSI escape sequence. See xterm.d.ts for details. */
  public addCsiHandler(flag: string, callback: (params: number[], collect: string) => boolean): IDisposable {
    return this._inputHandler.addCsiHandler(flag, callback);
  }
  /** Add handler for OSC escape sequence. See xterm.d.ts for details. */
  public addOscHandler(ident: number, callback: (data: string) => boolean): IDisposable {
    return this._inputHandler.addOscHandler(ident, callback);
  }

  /**
   * Registers a link matcher, allowing custom link patterns to be matched and
   * handled.
   * @param regex The regular expression to search for, specifically
   * this searches the textContent of the rows. You will want to use \s to match
   * a space ' ' character for example.
   * @param handler The callback when the link is called.
   * @param options Options for the link matcher.
   * @return The ID of the new matcher, this can be used to deregister.
   */
  public registerLinkMatcher(regex: RegExp, handler: LinkMatcherHandler, options?: ILinkMatcherOptions): number {
    const matcherId = this.linkifier.registerLinkMatcher(regex, handler, options);
    this.refresh(0, this.rows - 1);
    return matcherId;
  }

  /**
   * Deregisters a link matcher if it has been registered.
   * @param matcherId The link matcher's ID (returned after register)
   */
  public deregisterLinkMatcher(matcherId: number): void {
    if (this.linkifier.deregisterLinkMatcher(matcherId)) {
      this.refresh(0, this.rows - 1);
    }
  }

  public registerCharacterJoiner(handler: CharacterJoinerHandler): number {
    const joinerId = this.renderer.registerCharacterJoiner(handler);
    this.refresh(0, this.rows - 1);
    return joinerId;
  }

  public deregisterCharacterJoiner(joinerId: number): void {
    if (this.renderer.deregisterCharacterJoiner(joinerId)) {
      this.refresh(0, this.rows - 1);
    }
  }

  public get markers(): IMarker[] {
    return this.buffer.markers;
  }

  public addMarker(cursorYOffset: number): IMarker {
    // Disallow markers on the alt buffer
    if (this.buffer !== this.buffers.normal) {
      return;
    }

    return this.buffer.addMarker(this.buffer.ybase + this.buffer.y + cursorYOffset);
  }

  /**
   * Gets whether the terminal has an active selection.
   */
  public hasSelection(): boolean {
    return this.selectionManager ? this.selectionManager.hasSelection : false;
  }

  /**
   * Gets the terminal's current selection, this is useful for implementing copy
   * behavior outside of xterm.js.
   */
  public getSelection(): string {
    return this.selectionManager ? this.selectionManager.selectionText : '';
  }

  /**
   * Clears the current terminal selection.
   */
  public clearSelection(): void {
    if (this.selectionManager) {
      this.selectionManager.clearSelection();
    }
  }

  /**
   * Selects all text within the terminal.
   */
  public selectAll(): void {
    if (this.selectionManager) {
      this.selectionManager.selectAll();
    }
  }

  public selectLines(start: number, end: number): void {
    if (this.selectionManager) {
      this.selectionManager.selectLines(start, end);
    }
  }

  /**
   * Handle a keydown event
   * Key Resources:
   *   - https://developer.mozilla.org/en-US/docs/DOM/KeyboardEvent
   * @param ev The keydown event to be handled.
   */
  protected _keyDown(event: KeyboardEvent): boolean {
    if (this._customKeyEventHandler && this._customKeyEventHandler(event) === false) {
      return false;
    }

    if (!this._compositionHelper.keydown(event)) {
      if (this.buffer.ybase !== this.buffer.ydisp) {
        this.scrollToBottom();
      }
      return false;
    }

    const result = evaluateKeyboardEvent(event, this.applicationCursor, this.browser.isMac, this.options.macOptionIsMeta);

    this.updateCursorStyle(event);

    // if (result.key === C0.DC3) { // XOFF
    //   this._writeStopped = true;
    // } else if (result.key === C0.DC1) { // XON
    //   this._writeStopped = false;
    // }

    if (result.type === KeyboardResultType.PAGE_DOWN || result.type === KeyboardResultType.PAGE_UP) {
      const scrollCount = this.rows - 1;
      this.scrollLines(result.type === KeyboardResultType.PAGE_UP ? -scrollCount : scrollCount);
      return this.cancel(event, true);
    }

    if (result.type === KeyboardResultType.SELECT_ALL) {
      this.selectAll();
    }

    if (this._isThirdLevelShift(this.browser, event)) {
      return true;
    }

    if (result.cancel) {
      // The event is canceled at the end already, is this necessary?
      this.cancel(event, true);
    }

    if (!result.key) {
      return true;
    }

    this.emit('keydown', event);
    this.emit('key', result.key, event);
    this.showCursor();
    this.handler(result.key);

    return this.cancel(event, true);
  }

  private _isThirdLevelShift(browser: IBrowser, ev: IKeyboardEvent): boolean {
    const thirdLevelKey =
        (browser.isMac && !this.options.macOptionIsMeta && ev.altKey && !ev.ctrlKey && !ev.metaKey) ||
        (browser.isMSWindows && ev.altKey && ev.ctrlKey && !ev.metaKey);

    if (ev.type === 'keypress') {
      return thirdLevelKey;
    }

    // Don't invoke for arrows, pageDown, home, backspace, etc. (on non-keypress events)
    return thirdLevelKey && (!ev.keyCode || ev.keyCode > 47);
  }

  /**
   * Set the G level of the terminal
   * @param g
   */
  public setgLevel(g: number): void {
    this.glevel = g;
    this.charset = this.charsets[g];
  }

  /**
   * Set the charset for the given G level of the terminal
   * @param g
   * @param charset
   */
  public setgCharset(g: number, charset: ICharset): void {
    this.charsets[g] = charset;
    if (this.glevel === g) {
      this.charset = charset;
    }
  }

  protected _keyUp(ev: KeyboardEvent): void {
    this.updateCursorStyle(ev);
  }

  /**
   * Handle a keypress event.
   * Key Resources:
   *   - https://developer.mozilla.org/en-US/docs/DOM/KeyboardEvent
   * @param ev The keypress event to be handled.
   */
  protected _keyPress(ev: KeyboardEvent): boolean {
    let key;

    if (this._customKeyEventHandler && this._customKeyEventHandler(ev) === false) {
      return false;
    }

    this.cancel(ev);

    if (ev.charCode) {
      key = ev.charCode;
    } else if (ev.which === null || ev.which === undefined) {
      key = ev.keyCode;
    } else if (ev.which !== 0 && ev.charCode !== 0) {
      key = ev.which;
    } else {
      return false;
    }

    if (!key || (
      (ev.altKey || ev.ctrlKey || ev.metaKey) && !this._isThirdLevelShift(this.browser, ev)
    )) {
      return false;
    }

    key = String.fromCharCode(key);

    this.emit('keypress', key, ev);
    this.emit('key', key, ev);
    this.showCursor();
    this.handler(key);

    return true;
  }

  /**
   * Ring the bell.
   * Note: We could do sweet things with webaudio here
   */
  public bell(): void {
    this.emit('bell');
    if (this._soundBell()) {
      this.soundManager.playBellSound();
    }

    if (this._visualBell()) {
      this.element.classList.add('visual-bell-active');
      clearTimeout(this._visualBellTimer);
      this._visualBellTimer = window.setTimeout(() => {
        this.element.classList.remove('visual-bell-active');
      }, 200);
    }
  }

  /**
   * Log the current state to the console.
   */
  public log(text: string, data?: any): void {
    if (!this.options.debug) return;
    if (!this._context.console || !this._context.console.log) return;
    this._context.console.log(text, data);
  }

  /**
   * Log the current state as error to the console.
   */
  public error(text: string, data?: any): void {
    if (!this.options.debug) return;
    if (!this._context.console || !this._context.console.error) return;
    this._context.console.error(text, data);
  }

  /**
   * Resizes the terminal.
   *
   * @param x The number of columns to resize to.
   * @param y The number of rows to resize to.
   */
  public resize(x: number, y: number): void {
    if (isNaN(x) || isNaN(y)) {
      return;
    }

    if (x === this.cols && y === this.rows) {
      // Check if we still need to measure the char size (fixes #785).
      if (this.charMeasure && (!this.charMeasure.width || !this.charMeasure.height)) {
        this.charMeasure.measure(this.options);
      }
      return;
    }

    if (x < MINIMUM_COLS) x = MINIMUM_COLS;
    if (y < MINIMUM_ROWS) y = MINIMUM_ROWS;

    this.buffers.resize(x, y);

    this.cols = x;
    this.rows = y;
    this.buffers.setupTabStops(this.cols);

    if (this.charMeasure) {
      this.charMeasure.measure(this.options);
    }

    this.refresh(0, this.rows - 1);
    this.emit('resize', {cols: x, rows: y});
  }

  /**
   * Updates the range of rows to refresh
   * @param y The number of rows to refresh next.
   */
  public updateRange(y: number): void {
    if (y < this._refreshStart) this._refreshStart = y;
    if (y > this._refreshEnd) this._refreshEnd = y;
    // if (y > this.refreshEnd) {
    //   this.refreshEnd = y;
    //   if (y > this.rows - 1) {
    //     this.refreshEnd = this.rows - 1;
    //   }
    // }
  }

  /**
   * Set the range of refreshing to the maximum value
   */
  public maxRange(): void {
    this._refreshStart = 0;
    this._refreshEnd = this.rows - 1;
  }

  /**
   * Clear the entire buffer, making the prompt line the new first line.
   */
  public clear(): void {
    if (this.buffer.ybase === 0 && this.buffer.y === 0) {
      // Don't clear if it's already clear
      return;
    }
    this.buffer.lines.set(0, this.buffer.lines.get(this.buffer.ybase + this.buffer.y));
    this.buffer.lines.length = 1;
    this.buffer.ydisp = 0;
    this.buffer.ybase = 0;
    this.buffer.y = 0;
    for (let i = 1; i < this.rows; i++) {
      this.buffer.lines.push(this.buffer.getBlankLine(DEFAULT_ATTR_DATA));
    }
    this.refresh(0, this.rows - 1);
    this.emit('scroll', this.buffer.ydisp);
  }

  /**
   * Evaluate if the current terminal is the given argument.
   * @param term The terminal name to evaluate
   */
  public is(term: string): boolean {
    return (this.options.termName + '').indexOf(term) === 0;
  }

  /**
   * Emit the 'data' event and populate the given data.
   * @param data The data to populate in the event.
   */
  public handler(data: string): void {
    // Prevents all events to pty process if stdin is disabled
    if (this.options.disableStdin) {
      return;
    }

    // Clear the selection if the selection manager is available and has an active selection
    if (this.selectionManager && this.selectionManager.hasSelection) {
      this.selectionManager.clearSelection();
    }

    // Input is being sent to the terminal, the terminal should focus the prompt.
    if (this.buffer.ybase !== this.buffer.ydisp) {
      this.scrollToBottom();
    }
    this.emit('data', data);
  }

  /**
   * Emit the 'title' event and populate the given title.
   * @param title The title to populate in the event.
   */
  public handleTitle(title: string): void {
    /**
     * This event is emitted when the title of the terminal is changed
     * from inside the terminal. The parameter is the new title.
     *
     * @event title
     */
    this.emit('title', title);
  }

  /**
   * ESC
   */

  /**
   * ESC D Index (IND is 0x84).
   */
  public index(): void {
    this.buffer.y++;
    if (this.buffer.y > this.buffer.scrollBottom) {
      this.buffer.y--;
      this.scroll();
    }
    // If the end of the line is hit, prevent this action from wrapping around to the next line.
    if (this.buffer.x >= this.cols) {
      this.buffer.x--;
    }
  }

  /**
   * ESC M Reverse Index (RI is 0x8d).
   *
   * Move the cursor up one row, inserting a new blank line if necessary.
   */
  public reverseIndex(): void {
    if (this.buffer.y === this.buffer.scrollTop) {
      // possibly move the code below to term.reverseScroll();
      // test: echo -ne '\e[1;1H\e[44m\eM\e[0m'
      // blankLine(true) is xterm/linux behavior
      const scrollRegionHeight = this.buffer.scrollBottom - this.buffer.scrollTop;
      this.buffer.lines.shiftElements(this.buffer.y + this.buffer.ybase, scrollRegionHeight, 1);
      this.buffer.lines.set(this.buffer.y + this.buffer.ybase, this.buffer.getBlankLine(this.eraseAttrData()));
      this.updateRange(this.buffer.scrollTop);
      this.updateRange(this.buffer.scrollBottom);
    } else {
      this.buffer.y--;
    }
  }

  /**
   * ESC c Full Reset (RIS).
   */
  public reset(): void {
    this.options.rows = this.rows;
    this.options.cols = this.cols;
    const customKeyEventHandler = this._customKeyEventHandler;
    const inputHandler = this._inputHandler;
    const cursorState = this.cursorState;
    this._setup();
    this._customKeyEventHandler = customKeyEventHandler;
    this._inputHandler = inputHandler;
    this.cursorState = cursorState;
    this.refresh(0, this.rows - 1);
    if (this.viewport) {
      this.viewport.syncScrollArea();
    }
  }


  /**
   * ESC H Tab Set (HTS is 0x88).
   */
  public tabSet(): void {
    this.buffer.tabs[this.buffer.x] = true;
  }

  // TODO: Remove cancel function and cancelEvents option
  public cancel(ev: Event, force?: boolean): boolean {
    if (!this.options.cancelEvents && !force) {
      return;
    }
    ev.preventDefault();
    ev.stopPropagation();
    return false;
  }

  private _visualBell(): boolean {
    return false;
    // return this.options.bellStyle === 'visual' ||
    //     this.options.bellStyle === 'both';
  }

  private _soundBell(): boolean {
    return this.options.bellStyle === 'sound';
    // return this.options.bellStyle === 'sound' ||
    //     this.options.bellStyle === 'both';
  }
}

/**
 * Helpers
 */

function wasModifierKeyOnlyEvent(ev: KeyboardEvent): boolean {
  return ev.keyCode === 16 || // Shift
    ev.keyCode === 17 || // Ctrl
    ev.keyCode === 18; // Alt
}<|MERGE_RESOLUTION|>--- conflicted
+++ resolved
@@ -51,11 +51,8 @@
 import { evaluateKeyboardEvent } from './core/input/Keyboard';
 import { KeyboardResultType, ICharset } from './core/Types';
 import { clone } from './common/Clone';
-<<<<<<< HEAD
 import { Attributes } from './BufferLine';
-=======
 import { applyWindowsMode } from './WindowsMode';
->>>>>>> 64764290
 
 // Let it work inside Node.js for automated testing purposes.
 const document = (typeof window !== 'undefined') ? window.document : null;

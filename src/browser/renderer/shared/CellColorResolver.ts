import { computeVarinatOffset } from 'browser/renderer/shared/RendererUtils';
import { ISelectionRenderModel } from 'browser/renderer/shared/Types';
import { ICoreBrowserService, IThemeService } from 'browser/services/Services';
<<<<<<< HEAD
import { IColorSet, ReadonlyColorSet } from 'browser/Types';
import { Attributes, BgFlags, ExtFlags, FgFlags, NULL_CELL_CODE, UnderlineStyle } from 'common/buffer/Constants';
import { IDecorationService, IUnicodeService } from 'common/services/Services';
=======
import { ReadonlyColorSet } from 'browser/Types';
import { Attributes, BgFlags, FgFlags } from 'common/buffer/Constants';
import { IDecorationService } from 'common/services/Services';
>>>>>>> 1f3143cf
import { ICellData } from 'common/Types';
import { Terminal } from 'xterm';

// Work variables to avoid garbage collection
let $fg = 0;
let $bg = 0;
let $hasFg = false;
let $hasBg = false;
let $isSelected = false;
let $colors: ReadonlyColorSet | undefined;
let $x = -1;
let $y = -1;
let $variantOffset = 0;

export class CellColorResolver {
  /**
   * The shared result of the {@link resolve} call. This is only safe to use immediately after as
   * any other calls will share object.
   */
  public readonly result: { fg: number, bg: number, ext: number } = {
    fg: 0,
    bg: 0,
    ext: 0
  };

  constructor(
    private readonly _terminal: Terminal,
    private readonly _selectionRenderModel: ISelectionRenderModel,
    private readonly _decorationService: IDecorationService,
    private readonly _coreBrowserService: ICoreBrowserService,
    private readonly _themeService: IThemeService,
    private readonly _unicodeService: IUnicodeService
  ) {
  }

  /**
   * Resolves colors for the cell, putting the result into the shared {@link result}. This resolves
   * overrides, inverse and selection for the cell which can then be used to feed into the renderer.
   */
  public resolve(cell: ICellData, x: number, y: number,deviceCellWidth: number): void {
    this.result.bg = cell.bg;
    this.result.fg = cell.fg;
    this.result.ext = cell.bg & BgFlags.HAS_EXTENDED ? cell.extended.ext : 0;
    // Get any foreground/background overrides, this happens on the model to avoid spreading
    // override logic throughout the different sub-renderers

    // Reset overrides work variables
    $bg = 0;
    $fg = 0;
    $hasBg = false;
    $hasFg = false;
    $isSelected = false;
    $colors = this._themeService.colors;

    if ($y !== y) {
      $variantOffset = 0;
    }
    $x = x;
    $y = y;

    const code = cell.getCode();
    if (code === NULL_CELL_CODE && cell.extended.underlineStyle !== UnderlineStyle.DOTTED) {
      $variantOffset = 0;
    }
    const fontSize = this._terminal.options.fontSize;
    const drp = this._coreBrowserService.dpr;
    const lineWidth = Math.max(1, Math.floor(fontSize! * drp / 15));
    let chWidth: number;
    if (typeof code === 'number') {
      chWidth = this._unicodeService.wcwidth(code);
    } else {
      chWidth = this._unicodeService.getStringCellWidth(code);
    }

    // Apply decorations on the bottom layer
    this._decorationService.forEachDecorationAtCell(x, y, 'bottom', d => {
      if (d.backgroundColorRGB) {
        $bg = d.backgroundColorRGB.rgba >> 8 & 0xFFFFFF;
        $hasBg = true;
      }
      if (d.foregroundColorRGB) {
        $fg = d.foregroundColorRGB.rgba >> 8 & 0xFFFFFF;
        $hasFg = true;
      }
    });

    // Apply the selection color if needed
    $isSelected = this._selectionRenderModel.isCellSelected(this._terminal, x, y);
    if ($isSelected) {
      $bg = (this._coreBrowserService.isFocused ? $colors.selectionBackgroundOpaque : $colors.selectionInactiveBackgroundOpaque).rgba >> 8 & 0xFFFFFF;
      $hasBg = true;
      if ($colors.selectionForeground) {
        $fg = $colors.selectionForeground.rgba >> 8 & 0xFFFFFF;
        $hasFg = true;
      }
    }

    // Apply decorations on the top layer
    this._decorationService.forEachDecorationAtCell(x, y, 'top', d => {
      if (d.backgroundColorRGB) {
        $bg = d.backgroundColorRGB.rgba >> 8 & 0xFFFFFF;
        $hasBg = true;
      }
      if (d.foregroundColorRGB) {
        $fg = d.foregroundColorRGB.rgba >> 8 & 0xFFFFFF;
        $hasFg = true;
      }
    });

    // Convert any overrides from rgba to the fg/bg packed format. This resolves the inverse flag
    // ahead of time in order to use the correct cache key
    if ($hasBg) {
      if ($isSelected) {
        // Non-RGB attributes from model + force non-dim + override + force RGB color mode
        $bg = (cell.bg & ~Attributes.RGB_MASK & ~BgFlags.DIM) | $bg | Attributes.CM_RGB;
      } else {
        // Non-RGB attributes from model + override + force RGB color mode
        $bg = (cell.bg & ~Attributes.RGB_MASK) | $bg | Attributes.CM_RGB;
      }
    }
    if ($hasFg) {
      // Non-RGB attributes from model + force disable inverse + override + force RGB color mode
      $fg = (cell.fg & ~Attributes.RGB_MASK & ~FgFlags.INVERSE) | $fg | Attributes.CM_RGB;
    }

    // Handle case where inverse was specified by only one of bg override or fg override was set,
    // resolving the other inverse color and setting the inverse flag if needed.
    if (this.result.fg & FgFlags.INVERSE) {
      if ($hasBg && !$hasFg) {
        // Resolve bg color type (default color has a different meaning in fg vs bg)
        if ((this.result.bg & Attributes.CM_MASK) === Attributes.CM_DEFAULT) {
          $fg = (this.result.fg & ~(Attributes.RGB_MASK | FgFlags.INVERSE | Attributes.CM_MASK)) | (($colors.background.rgba >> 8 & 0xFFFFFF) & Attributes.RGB_MASK) | Attributes.CM_RGB;
        } else {
          $fg = (this.result.fg & ~(Attributes.RGB_MASK | FgFlags.INVERSE | Attributes.CM_MASK)) | this.result.bg & (Attributes.RGB_MASK | Attributes.CM_MASK);
        }
        $hasFg = true;
      }
      if (!$hasBg && $hasFg) {
        // Resolve bg color type (default color has a different meaning in fg vs bg)
        if ((this.result.fg & Attributes.CM_MASK) === Attributes.CM_DEFAULT) {
          $bg = (this.result.bg & ~(Attributes.RGB_MASK | Attributes.CM_MASK)) | (($colors.foreground.rgba >> 8 & 0xFFFFFF) & Attributes.RGB_MASK) | Attributes.CM_RGB;
        } else {
          $bg = (this.result.bg & ~(Attributes.RGB_MASK | Attributes.CM_MASK)) | this.result.fg & (Attributes.RGB_MASK | Attributes.CM_MASK);
        }
        $hasBg = true;
      }
    }

    // Release object
    $colors = undefined;

    // Use the override if it exists
    this.result.bg = $hasBg ? $bg : this.result.bg;
    this.result.fg = $hasFg ? $fg : this.result.fg;

    this.result.ext &= ~ExtFlags.VARIANT_OFFSET;
    this.result.ext |= ($variantOffset << 29) & ExtFlags.VARIANT_OFFSET;

    // compute next varinatOffset
    if (cell.extended.underlineStyle === UnderlineStyle.DOTTED) {
      if (code !== NULL_CELL_CODE) {
        $variantOffset = computeVarinatOffset(deviceCellWidth * chWidth, lineWidth, $variantOffset);
      }
    } else {
      $variantOffset = 0;
    }
  }
}<|MERGE_RESOLUTION|>--- conflicted
+++ resolved
@@ -1,15 +1,9 @@
 import { computeVarinatOffset } from 'browser/renderer/shared/RendererUtils';
 import { ISelectionRenderModel } from 'browser/renderer/shared/Types';
 import { ICoreBrowserService, IThemeService } from 'browser/services/Services';
-<<<<<<< HEAD
-import { IColorSet, ReadonlyColorSet } from 'browser/Types';
+import { ReadonlyColorSet } from 'browser/Types';
 import { Attributes, BgFlags, ExtFlags, FgFlags, NULL_CELL_CODE, UnderlineStyle } from 'common/buffer/Constants';
 import { IDecorationService, IUnicodeService } from 'common/services/Services';
-=======
-import { ReadonlyColorSet } from 'browser/Types';
-import { Attributes, BgFlags, FgFlags } from 'common/buffer/Constants';
-import { IDecorationService } from 'common/services/Services';
->>>>>>> 1f3143cf
 import { ICellData } from 'common/Types';
 import { Terminal } from 'xterm';
 

--- conflicted
+++ resolved
@@ -106,10 +106,6 @@
       }
 
       // If true, indicates that the current character(s) to draw were joined.
-<<<<<<< HEAD
-      const isJoined = false;
-      const lastCharX = x;
-=======
       let isJoined = false;
 
       // Indicates whether this cell is part of a joined range that should be ignored as it cannot
@@ -117,19 +113,13 @@
       let isValidJoinRange = (x >= skipJoinedCheckUntilX);
 
       let lastCharX = x;
->>>>>>> 2042bb85
 
       // Process any joined character ranges as needed. Because of how the
       // ranges are produced, we know that they are valid for the characters
       // and attributes of our input.
-<<<<<<< HEAD
       /*
-      if (joinedRanges.length > 0 && x === joinedRanges[0][0]) {
-        isJoined = true;
-=======
       let cell = this._workCell;
       if (joinedRanges.length > 0 && x === joinedRanges[0][0] && isValidJoinRange) {
->>>>>>> 2042bb85
         const range = joinedRanges.shift()!;
         // If the ligature's selection state is not consistent, don't join it. This helps the
         // selection render correctly regardless whether they should be joined.

--- conflicted
+++ resolved
@@ -256,11 +256,7 @@
           if (cell.isBold() && fg < 8 && this._optionsService.rawOptions.drawBoldTextInBrightColors) {
             fg += 8;
           }
-<<<<<<< HEAD
           if (!this._applyMinimumContrast(charElement, resolvedBg, this._colors.ansi[fg], cell, bgOverride, undefined)) {
-=======
-          if (!this._applyMinimumContrast(charElement, this._colors.background, this._colors.ansi[fg], cell, bgOverride, undefined)) {
->>>>>>> 6b167321
             charElement.classList.add(`xterm-fg-${fg}`);
           }
           break;
@@ -276,11 +272,7 @@
           break;
         case Attributes.CM_DEFAULT:
         default:
-<<<<<<< HEAD
-          if (!this._applyMinimumContrast(charElement, resolvedBg, this._colors.foreground, cell, undefined, undefined)) {
-=======
-          if (!this._applyMinimumContrast(charElement, this._colors.background, this._colors.foreground, cell, bgOverride, undefined)) {
->>>>>>> 6b167321
+          if (!this._applyMinimumContrast(charElement, resolvedBg, this._colors.foreground, cell, bgOverride, undefined)) {
             if (isInverse) {
               charElement.classList.add(`xterm-fg-${INVERTED_DEFAULT_COLOR}`);
             }

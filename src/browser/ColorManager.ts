--- conflicted
+++ resolved
@@ -184,53 +184,23 @@
         );
         return fallback;
       }
-<<<<<<< HEAD
-      let r: number;
-      let g: number;
-      let b: number;
-      let a: number;
-      let rgba: number;
-      if (css.length === 5) {
-        const num = parseInt(css.substr(1), 16);
-        r = ((num >> 12) & 0xF) * 16;
-        g = ((num >> 8) & 0xF) * 16;
-        b = ((num >> 4) & 0xF) * 16;
-        a = (num & 0xF) * 16;
-        rgba = channels.toRgba(r, g, b, a);
-      } else {
-        rgba = parseInt(css.substr(1), 16);
-        r = (rgba >> 24) & 0xFF;
-        g = (rgba >> 16) & 0xFF;
-        b = (rgba >>  8) & 0xFF;
-        a = (rgba      ) & 0xFF;
-      }
-
-      return {
-        rgba,
-        css: channels.toCss(r, g, b, a)
-=======
+
       // https://html.spec.whatwg.org/multipage/canvas.html#serialisation-of-a-color
       // the color value has alpha less than 1.0, and the string is the color value in the CSS rgba()
       const [r, g, b, a] = this._ctx.fillStyle.substring(5, this._ctx.fillStyle.length - 1).split(',').map(component => Number(component));
       const alpha = Math.round(a * 255);
-      const rgba: number = toRgba(r, g, b, alpha);
+      const rgba: number = channels.toRgba(r, g, b, alpha);
       return {
         rgba,
-        css: toCss(r, g, b, alpha)
->>>>>>> 5a17825b
+        css: channels.toCss(r, g, b, alpha)
       };
     }
 
     return {
-<<<<<<< HEAD
-      css,
-      rgba: channels.toRgba(data[0], data[1], data[2], data[3])
-=======
       // https://html.spec.whatwg.org/multipage/canvas.html#serialisation-of-a-color
       // if it has alpha equal to 1.0, then the string is a lowercase six-digit hex value, prefixed with a "#" character
       css: this._ctx.fillStyle,
-      rgba: toRgba(data[0], data[1], data[2], data[3])
->>>>>>> 5a17825b
+      rgba: channels.toRgba(data[0], data[1], data[2], data[3])
     };
   }
 }
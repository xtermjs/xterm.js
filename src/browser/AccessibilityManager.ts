--- conflicted
+++ resolved
@@ -122,10 +122,7 @@
     // media query that drives the ScreenDprMonitor isn't supported
     this.register(addDisposableDomListener(window, 'resize', () => this._refreshRowsDimensions()));
     this.register(toDisposable(() => {
-<<<<<<< HEAD
       this._terminal.element?.removeChild(this._accessibilityTreeRoot);
-=======
->>>>>>> 5a21948b
       this._accessiblityBuffer.remove();
       this._accessibilityTreeRoot.remove();
       this._rowElements.length = 0;

/**
 * Copyright (c) 2017 The xterm.js authors. All rights reserved.
 * @license MIT
 */

import * as Strings from 'browser/LocalizableStrings';
import { ITerminal, IRenderDebouncer, ReadonlyColorSet } from 'browser/Types';
import { IBuffer } from 'common/buffer/Types';
import { isMac } from 'common/Platform';
import { TimeBasedDebouncer } from 'browser/TimeBasedDebouncer';
import { addDisposableDomListener } from 'browser/Lifecycle';
import { Disposable, toDisposable } from 'common/Lifecycle';
import { ScreenDprMonitor } from 'browser/ScreenDprMonitor';
import { IRenderService, IThemeService } from 'browser/services/Services';
import { IOptionsService } from 'common/services/Services';
import { ITerminalOptions } from 'xterm';

const MAX_ROWS_TO_READ = 20;

const enum BoundaryPosition {
  TOP,
  BOTTOM
}

export class AccessibilityManager extends Disposable {
  private _accessibilityTreeRoot: HTMLElement;
  private _rowContainer: HTMLElement;
  private _rowElements: HTMLElement[];
  private _liveRegion: HTMLElement;
  private _liveRegionLineCount: number = 0;
  private _accessiblityBuffer: HTMLElement;

  private _renderRowsDebouncer: IRenderDebouncer;
  private _screenDprMonitor: ScreenDprMonitor;

  private _topBoundaryFocusListener: (e: FocusEvent) => void;
  private _bottomBoundaryFocusListener: (e: FocusEvent) => void;

  /**
   * This queue has a character pushed to it for keys that are pressed, if the
   * next character added to the terminal is equal to the key char then it is
   * not announced (added to live region) because it has already been announced
   * by the textarea event (which cannot be canceled). There are some race
   * condition cases if there is typing while data is streaming, but this covers
   * the main case of typing into the prompt and inputting the answer to a
   * question (Y/N, etc.).
   */
  private _charsToConsume: string[] = [];

  private _charsToAnnounce: string = '';

  constructor(
    private readonly _terminal: ITerminal,
    @IOptionsService optionsService: IOptionsService,
    @IRenderService private readonly _renderService: IRenderService,
    @IThemeService themeService: IThemeService
  ) {
    super();
    this._accessibilityTreeRoot = document.createElement('div');
    this._accessibilityTreeRoot.classList.add('xterm-accessibility');
    this._accessibilityTreeRoot.tabIndex = 0;

    this._rowContainer = document.createElement('div');
    this._rowContainer.setAttribute('role', 'list');
    this._rowContainer.classList.add('xterm-accessibility-tree');
    this._rowElements = [];
    for (let i = 0; i < this._terminal.rows; i++) {
      this._rowElements[i] = this._createAccessibilityTreeNode();
      this._rowContainer.appendChild(this._rowElements[i]);
    }

    this._topBoundaryFocusListener = e => this._handleBoundaryFocus(e, BoundaryPosition.TOP);
    this._bottomBoundaryFocusListener = e => this._handleBoundaryFocus(e, BoundaryPosition.BOTTOM);
    this._rowElements[0].addEventListener('focus', this._topBoundaryFocusListener);
    this._rowElements[this._rowElements.length - 1].addEventListener('focus', this._bottomBoundaryFocusListener);

    this._refreshRowsDimensions();
    this._accessibilityTreeRoot.appendChild(this._rowContainer);

    this._renderRowsDebouncer = new TimeBasedDebouncer(this._renderRows.bind(this));
    this._refreshRows();

    this._liveRegion = document.createElement('div');
    this._liveRegion.classList.add('live-region');
    this._liveRegion.setAttribute('aria-live', 'assertive');
    this._accessibilityTreeRoot.appendChild(this._liveRegion);

    if (!this._terminal.element) {
      throw new Error('Cannot enable accessibility before Terminal.open');
    }

    this._accessiblityBuffer = document.createElement('textarea');
    this._accessiblityBuffer.ariaLabel = Strings.accessibilityBuffer;
    this._accessiblityBuffer.classList.add('xterm-accessibility-buffer');
    this._accessiblityBuffer.contentEditable = 'true';
    this._accessiblityBuffer.addEventListener('focus', () => this._refreshAccessibilityBuffer());
    this._terminal.element.insertAdjacentElement('afterbegin', this._accessiblityBuffer);


    this.register(this._renderRowsDebouncer);
    this.register(this._terminal.onResize(e => this._handleResize(e.rows)));
    this.register(this._terminal.onRender(e => this._refreshRows(e.start, e.end)));
    this.register(this._terminal.onScroll(() => this._refreshRows()));
    // Line feed is an issue as the prompt won't be read out after a command is run
    this.register(this._terminal.onA11yChar(char => this._handleChar(char)));
    this.register(this._terminal.onLineFeed(() => this._handleChar('\n')));
    this.register(this._terminal.onA11yTab(spaceCount => this._handleTab(spaceCount)));
    this.register(this._terminal.onKey(e => this._handleKey(e.key)));
    this.register(this._terminal.onBlur(() => this._clearLiveRegion()));
    this.register(this._renderService.onDimensionsChange(() => this._refreshRowsDimensions()));

    this._handleColorChange(themeService.colors);
    this.register(themeService.onChangeColors(e => this._handleColorChange(e)));
    this._handleFontOptionChange(optionsService.options);
    this.register(optionsService.onMultipleOptionChange(['fontSize', 'fontFamily', 'letterSpacing', 'lineHeight'], () => this._handleFontOptionChange(optionsService.options)));

    this._screenDprMonitor = new ScreenDprMonitor(window);
    this.register(this._screenDprMonitor);
    this._screenDprMonitor.setListener(() => this._refreshRowsDimensions());
    // This shouldn't be needed on modern browsers but is present in case the
    // media query that drives the ScreenDprMonitor isn't supported
    this.register(addDisposableDomListener(window, 'resize', () => this._refreshRowsDimensions()));
    this.register(toDisposable(() => {
      this._accessibilityTreeRoot.remove();
      this._rowElements.length = 0;
    }));
  }

  private _handleBoundaryFocus(e: FocusEvent, position: BoundaryPosition): void {
    const boundaryElement = e.target as HTMLElement;
    const beforeBoundaryElement = this._rowElements[position === BoundaryPosition.TOP ? 1 : this._rowElements.length - 2];

    // Don't scroll if the buffer top has reached the end in that direction
    const posInSet = boundaryElement.getAttribute('aria-posinset');
    const lastRowPos = position === BoundaryPosition.TOP ? '1' : `${this._terminal.buffer.lines.length}`;
    if (posInSet === lastRowPos) {
      return;
    }

    // Don't scroll when the last focused item was not the second row (focus is going the other
    // direction)
    if (e.relatedTarget !== beforeBoundaryElement) {
      return;
    }

    // Remove old boundary element from array
    let topBoundaryElement: HTMLElement;
    let bottomBoundaryElement: HTMLElement;
    if (position === BoundaryPosition.TOP) {
      topBoundaryElement = boundaryElement;
      bottomBoundaryElement = this._rowElements.pop()!;
      this._rowContainer.removeChild(bottomBoundaryElement);
    } else {
      topBoundaryElement = this._rowElements.shift()!;
      bottomBoundaryElement = boundaryElement;
      this._rowContainer.removeChild(topBoundaryElement);
    }

    // Remove listeners from old boundary elements
    topBoundaryElement.removeEventListener('focus', this._topBoundaryFocusListener);
    bottomBoundaryElement.removeEventListener('focus', this._bottomBoundaryFocusListener);

    // Add new element to array/DOM
    if (position === BoundaryPosition.TOP) {
      const newElement = this._createAccessibilityTreeNode();
      this._rowElements.unshift(newElement);
      this._rowContainer.insertAdjacentElement('afterbegin', newElement);
    } else {
      const newElement = this._createAccessibilityTreeNode();
      this._rowElements.push(newElement);
      this._rowContainer.appendChild(newElement);
    }

    // Add listeners to new boundary elements
    this._rowElements[0].addEventListener('focus', this._topBoundaryFocusListener);
    this._rowElements[this._rowElements.length - 1].addEventListener('focus', this._bottomBoundaryFocusListener);

    // Scroll up
    this._terminal.scrollLines(position === BoundaryPosition.TOP ? -1 : 1);

    // Focus new boundary before element
    this._rowElements[position === BoundaryPosition.TOP ? 1 : this._rowElements.length - 2].focus();

    // Prevent the standard behavior
    e.preventDefault();
    e.stopImmediatePropagation();
  }

  private _handleResize(rows: number): void {
    // Remove bottom boundary listener
    this._rowElements[this._rowElements.length - 1].removeEventListener('focus', this._bottomBoundaryFocusListener);

    // Grow rows as required
    for (let i = this._rowContainer.children.length; i < this._terminal.rows; i++) {
      this._rowElements[i] = this._createAccessibilityTreeNode();
      this._rowContainer.appendChild(this._rowElements[i]);
    }
    // Shrink rows as required
    while (this._rowElements.length > rows) {
      this._rowContainer.removeChild(this._rowElements.pop()!);
    }

    // Add bottom boundary listener
    this._rowElements[this._rowElements.length - 1].addEventListener('focus', this._bottomBoundaryFocusListener);

    this._refreshRowsDimensions();
  }

  private _createAccessibilityTreeNode(): HTMLElement {
    const element = document.createElement('div');
    element.setAttribute('role', 'listitem');
    element.tabIndex = -1;
    this._refreshRowDimensions(element);
    return element;
  }

  private _handleTab(spaceCount: number): void {
    for (let i = 0; i < spaceCount; i++) {
      this._handleChar(' ');
    }
  }

  private _handleChar(char: string): void {
    if (this._liveRegionLineCount < MAX_ROWS_TO_READ + 1) {
      if (this._charsToConsume.length > 0) {
        // Have the screen reader ignore the char if it was just input
        const shiftedChar = this._charsToConsume.shift();
        if (shiftedChar !== char) {
          this._charsToAnnounce += char;
        }
      } else {
        this._charsToAnnounce += char;
      }

      if (char === '\n') {
        this._liveRegionLineCount++;
        if (this._liveRegionLineCount === MAX_ROWS_TO_READ + 1) {
          this._liveRegion.textContent += Strings.tooMuchOutput;
        }
      }

      // Only detach/attach on mac as otherwise messages can go unaccounced
      if (isMac) {
        if (this._liveRegion.textContent && this._liveRegion.textContent.length > 0 && !this._liveRegion.parentNode) {
          setTimeout(() => {
            this._accessibilityTreeRoot.appendChild(this._liveRegion);
          }, 0);
        }
      }
    }
  }

  private _clearLiveRegion(): void {
    this._liveRegion.textContent = '';
    this._liveRegionLineCount = 0;

    // Only detach/attach on mac as otherwise messages can go unaccounced
    if (isMac) {
      this._liveRegion.remove();
    }
  }

  private _handleKey(keyChar: string): void {
    this._clearLiveRegion();
    // Only add the char if there is no control character.
    if (!/\p{Control}/u.test(keyChar)) {
      this._charsToConsume.push(keyChar);
    }
  }

  private _refreshRows(start?: number, end?: number): void {
    this._renderRowsDebouncer.refresh(start, end, this._terminal.rows);
  }

  private _renderRows(start: number, end: number): void {
    const buffer: IBuffer = this._terminal.buffer;
    const setSize = buffer.lines.length.toString();
    for (let i = start; i <= end; i++) {
      const lineData = buffer.translateBufferLineToString(buffer.ydisp + i, true);
      const posInSet = (buffer.ydisp + i + 1).toString();
      const element = this._rowElements[i];
      if (element) {
        if (lineData.length === 0) {
          element.innerText = '\u00a0';
        } else {
          element.textContent = lineData;
        }
        element.setAttribute('aria-posinset', posInSet);
        element.setAttribute('aria-setsize', setSize);
      }
    }
    this._announceCharacters();
  }

  private _refreshRowsDimensions(): void {
    if (!this._renderService.dimensions.css.cell.height) {
      return;
    }
    this._accessibilityTreeRoot.style.width = `${this._renderService.dimensions.css.canvas.width}px`;
    if (this._rowElements.length !== this._terminal.rows) {
      this._handleResize(this._terminal.rows);
    }
    for (let i = 0; i < this._terminal.rows; i++) {
      this._refreshRowDimensions(this._rowElements[i]);
    }
  }

  private _refreshRowDimensions(element: HTMLElement): void {
    element.style.height = `${this._renderService.dimensions.css.cell.height}px`;
  }

  private _announceCharacters(): void {
    if (this._charsToAnnounce.length === 0) {
      return;
    }
    this._liveRegion.textContent += this._charsToAnnounce;
    this._charsToAnnounce = '';
  }


  private _refreshAccessibilityBuffer(): void {
    if (!this._terminal.viewport) {
      return;
    }

    const { bufferElements } = this._terminal.viewport.getBufferElements(0);
    const content = [];
    for (const element of bufferElements) {
      if (element.textContent) {
        content.push(element.textContent.replace(new RegExp(' ', 'g'), '\xA0'));
      }
    }
    this._accessiblityBuffer.textContent = content.join('\n');
    this._accessiblityBuffer.tabIndex = 0;
    this._accessiblityBuffer.ariaRoleDescription = 'textbox';
<<<<<<< HEAD
    this._accessibilityTreeRoot.spellcheck = false;
    this._accessiblityBuffer.scrollTop = this._accessiblityBuffer.scrollHeight;
=======
>>>>>>> 124c6501
    this._accessiblityBuffer.focus();
  }

  private _handleColorChange(colorSet: ReadonlyColorSet): void {
    this._accessiblityBuffer.style.backgroundColor = colorSet.background.css;
    this._accessiblityBuffer.style.color = colorSet.foreground.css;
  }

  private _handleFontOptionChange(options: Required<ITerminalOptions>): void {
    this._accessiblityBuffer.style.fontFamily = options.fontFamily;
    this._accessiblityBuffer.style.fontSize = `${options.fontSize}px`;
    this._accessiblityBuffer.style.lineHeight = `${options.lineHeight * this._renderService.dimensions.css.cell.height}px`;
    this._accessiblityBuffer.style.letterSpacing = `${options.letterSpacing}px`;
  }
}<|MERGE_RESOLUTION|>--- conflicted
+++ resolved
@@ -333,11 +333,8 @@
     this._accessiblityBuffer.textContent = content.join('\n');
     this._accessiblityBuffer.tabIndex = 0;
     this._accessiblityBuffer.ariaRoleDescription = 'textbox';
-<<<<<<< HEAD
     this._accessibilityTreeRoot.spellcheck = false;
     this._accessiblityBuffer.scrollTop = this._accessiblityBuffer.scrollHeight;
-=======
->>>>>>> 124c6501
     this._accessiblityBuffer.focus();
   }
 

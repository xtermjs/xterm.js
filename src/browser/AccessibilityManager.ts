--- conflicted
+++ resolved
@@ -11,14 +11,10 @@
 import { addDisposableDomListener } from 'browser/Lifecycle';
 import { Disposable, toDisposable } from 'common/Lifecycle';
 import { ScreenDprMonitor } from 'browser/ScreenDprMonitor';
-<<<<<<< HEAD
 import { IRenderService, IThemeService } from 'browser/services/Services';
 import { removeElementFromParent } from 'browser/Dom';
 import { IOptionsService } from 'common/services/Services';
 import { ITerminalOptions } from 'xterm';
-=======
-import { IRenderService } from 'browser/services/Services';
->>>>>>> ba9f2e0f
 
 const MAX_ROWS_TO_READ = 20;
 

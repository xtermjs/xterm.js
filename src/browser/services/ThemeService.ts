/**
 * Copyright (c) 2022 The xterm.js authors. All rights reserved.
 * @license MIT
 */

import { ColorContrastCache } from 'browser/ColorContrastCache';
import { IThemeService } from 'browser/services/Services';
import { IColorContrastCache, IColorSet, ReadonlyColorSet } from 'browser/Types';
import { channels, color, css, NULL_COLOR } from 'common/Color';
import { EventEmitter } from 'common/EventEmitter';
import { Disposable } from 'common/Lifecycle';
import { IOptionsService, ITheme } from 'common/services/Services';
<<<<<<< HEAD
import { SpecialColorIndex, IColor, AllColorIndex } from 'common/Types';
=======
import { AllColorIndex, IColor, SpecialColorIndex } from 'common/Types';
>>>>>>> 2268ae39

interface IRestoreColorSet {
  foreground: IColor;
  background: IColor;
  cursor: IColor;
  ansi: IColor[];
}


const DEFAULT_FOREGROUND = css.toColor('#ffffff');
const DEFAULT_BACKGROUND = css.toColor('#000000');
const DEFAULT_CURSOR = css.toColor('#ffffff');
const DEFAULT_CURSOR_ACCENT = css.toColor('#000000');
const DEFAULT_SELECTION = {
  css: 'rgba(255, 255, 255, 0.3)',
  rgba: 0xFFFFFF4D
};

// An IIFE to generate DEFAULT_ANSI_COLORS.
export const DEFAULT_ANSI_COLORS = Object.freeze((() => {
  const colors = [
    // dark:
    css.toColor('#2e3436'),
    css.toColor('#cc0000'),
    css.toColor('#4e9a06'),
    css.toColor('#c4a000'),
    css.toColor('#3465a4'),
    css.toColor('#75507b'),
    css.toColor('#06989a'),
    css.toColor('#d3d7cf'),
    // bright:
    css.toColor('#555753'),
    css.toColor('#ef2929'),
    css.toColor('#8ae234'),
    css.toColor('#fce94f'),
    css.toColor('#729fcf'),
    css.toColor('#ad7fa8'),
    css.toColor('#34e2e2'),
    css.toColor('#eeeeec')
  ];

  // Fill in the remaining 240 ANSI colors.
  // Generate colors (16-231)
  const v = [0x00, 0x5f, 0x87, 0xaf, 0xd7, 0xff];
  for (let i = 0; i < 216; i++) {
    const r = v[(i / 36) % 6 | 0];
    const g = v[(i / 6) % 6 | 0];
    const b = v[i % 6];
    colors.push({
      css: channels.toCss(r, g, b),
      rgba: channels.toRgba(r, g, b)
    });
  }

  // Generate greys (232-255)
  for (let i = 0; i < 24; i++) {
    const c = 8 + i * 10;
    colors.push({
      css: channels.toCss(c, c, c),
      rgba: channels.toRgba(c, c, c)
    });
  }

  return colors;
})());

export class ThemeService extends Disposable implements IThemeService {
  public serviceBrand: undefined;

  private _colors: IColorSet;
  private _contrastCache: IColorContrastCache = new ColorContrastCache();
  private _halfContrastCache: IColorContrastCache = new ColorContrastCache();
  private _restoreColors!: IRestoreColorSet;

  public get colors(): ReadonlyColorSet { return this._colors; }

  private readonly _onChangeColors = this.register(new EventEmitter<ReadonlyColorSet>());
  public readonly onChangeColors = this._onChangeColors.event;

  constructor(
    @IOptionsService private readonly _optionsService: IOptionsService
  ) {
    super();

    this._colors = {
      foreground: DEFAULT_FOREGROUND,
      background: DEFAULT_BACKGROUND,
      cursor: DEFAULT_CURSOR,
      cursorAccent: DEFAULT_CURSOR_ACCENT,
      selectionForeground: undefined,
      selectionBackgroundTransparent: DEFAULT_SELECTION,
      selectionBackgroundOpaque: color.blend(DEFAULT_BACKGROUND, DEFAULT_SELECTION),
      selectionInactiveBackgroundTransparent: DEFAULT_SELECTION,
      selectionInactiveBackgroundOpaque: color.blend(DEFAULT_BACKGROUND, DEFAULT_SELECTION),
      ansi: DEFAULT_ANSI_COLORS.slice(),
      contrastCache: this._contrastCache,
      halfContrastCache: this._halfContrastCache
    };
    this._updateRestoreColors();
    this._setTheme(this._optionsService.rawOptions.theme);

    this.register(this._optionsService.onSpecificOptionChange('minimumContrastRatio', () => this._contrastCache.clear()));
    this.register(this._optionsService.onSpecificOptionChange('theme', () => this._setTheme(this._optionsService.rawOptions.theme)));
  }

  /**
   * Sets the terminal's theme.
   * @param theme The  theme to use. If a partial theme is provided then default
   * colors will be used where colors are not defined.
   */
  private _setTheme(theme: ITheme = {}): void {
    const colors = this._colors;
    colors.foreground = parseColor(theme.foreground, DEFAULT_FOREGROUND);
    colors.background = parseColor(theme.background, DEFAULT_BACKGROUND);
    colors.cursor = parseColor(theme.cursor, DEFAULT_CURSOR);
    colors.cursorAccent = parseColor(theme.cursorAccent, DEFAULT_CURSOR_ACCENT);
    colors.selectionBackgroundTransparent = parseColor(theme.selectionBackground, DEFAULT_SELECTION);
    colors.selectionBackgroundOpaque = color.blend(colors.background, colors.selectionBackgroundTransparent);
    colors.selectionInactiveBackgroundTransparent = parseColor(theme.selectionInactiveBackground, colors.selectionBackgroundTransparent);
    colors.selectionInactiveBackgroundOpaque = color.blend(colors.background, colors.selectionInactiveBackgroundTransparent);
    colors.selectionForeground = theme.selectionForeground ? parseColor(theme.selectionForeground, NULL_COLOR) : undefined;
    if (colors.selectionForeground === NULL_COLOR) {
      colors.selectionForeground = undefined;
    }

    /**
     * If selection color is opaque, blend it with background with 0.3 opacity
     * Issue #2737
     */
    if (color.isOpaque(colors.selectionBackgroundTransparent)) {
      const opacity = 0.3;
      colors.selectionBackgroundTransparent = color.opacity(colors.selectionBackgroundTransparent, opacity);
    }
    if (color.isOpaque(colors.selectionInactiveBackgroundTransparent)) {
      const opacity = 0.3;
      colors.selectionInactiveBackgroundTransparent = color.opacity(colors.selectionInactiveBackgroundTransparent, opacity);
    }
    colors.ansi = DEFAULT_ANSI_COLORS.slice();
    colors.ansi[0] = parseColor(theme.black, DEFAULT_ANSI_COLORS[0]);
    colors.ansi[1] = parseColor(theme.red, DEFAULT_ANSI_COLORS[1]);
    colors.ansi[2] = parseColor(theme.green, DEFAULT_ANSI_COLORS[2]);
    colors.ansi[3] = parseColor(theme.yellow, DEFAULT_ANSI_COLORS[3]);
    colors.ansi[4] = parseColor(theme.blue, DEFAULT_ANSI_COLORS[4]);
    colors.ansi[5] = parseColor(theme.magenta, DEFAULT_ANSI_COLORS[5]);
    colors.ansi[6] = parseColor(theme.cyan, DEFAULT_ANSI_COLORS[6]);
    colors.ansi[7] = parseColor(theme.white, DEFAULT_ANSI_COLORS[7]);
    colors.ansi[8] = parseColor(theme.brightBlack, DEFAULT_ANSI_COLORS[8]);
    colors.ansi[9] = parseColor(theme.brightRed, DEFAULT_ANSI_COLORS[9]);
    colors.ansi[10] = parseColor(theme.brightGreen, DEFAULT_ANSI_COLORS[10]);
    colors.ansi[11] = parseColor(theme.brightYellow, DEFAULT_ANSI_COLORS[11]);
    colors.ansi[12] = parseColor(theme.brightBlue, DEFAULT_ANSI_COLORS[12]);
    colors.ansi[13] = parseColor(theme.brightMagenta, DEFAULT_ANSI_COLORS[13]);
    colors.ansi[14] = parseColor(theme.brightCyan, DEFAULT_ANSI_COLORS[14]);
    colors.ansi[15] = parseColor(theme.brightWhite, DEFAULT_ANSI_COLORS[15]);
    if (theme.extendedAnsi) {
      const colorCount = Math.min(colors.ansi.length - 16, theme.extendedAnsi.length);
      for (let i = 0; i < colorCount; i++) {
        colors.ansi[i + 16] = parseColor(theme.extendedAnsi[i], DEFAULT_ANSI_COLORS[i + 16]);
      }
    }
    // Clear our the cache
    this._contrastCache.clear();
    this._halfContrastCache.clear();
    this._updateRestoreColors();
    this._onChangeColors.fire(this.colors);
  }

  public restoreColor(slot?: AllColorIndex): void {
    this._restoreColor(slot);
    this._onChangeColors.fire(this.colors);
  }

  private _restoreColor(slot: AllColorIndex | undefined): void {
    // unset slot restores all ansi colors
    if (slot === undefined) {
      for (let i = 0; i < this._restoreColors.ansi.length; ++i) {
        this._colors.ansi[i] = this._restoreColors.ansi[i];
      }
      return;
    }
    switch (slot) {
      case SpecialColorIndex.FOREGROUND:
        this._colors.foreground = this._restoreColors.foreground;
        break;
      case SpecialColorIndex.BACKGROUND:
        this._colors.background = this._restoreColors.background;
        break;
      case SpecialColorIndex.CURSOR:
        this._colors.cursor = this._restoreColors.cursor;
        break;
      default:
        this._colors.ansi[slot] = this._restoreColors.ansi[slot];
    }
  }

  public modifyColors(callback: (colors: IColorSet) => void): void {
    callback(this._colors);
    // Assume the change happened
    this._onChangeColors.fire(this.colors);
  }

  private _updateRestoreColors(): void {
    this._restoreColors = {
      foreground: this._colors.foreground,
      background: this._colors.background,
      cursor: this._colors.cursor,
      ansi: this._colors.ansi.slice()
    };
  }
}

function parseColor(
  cssString: string | undefined,
  fallback: IColor
): IColor {
  if (cssString !== undefined) {
    try {
      return css.toColor(cssString);
    } catch {
      // no-op
    }
  }
  return fallback;
}<|MERGE_RESOLUTION|>--- conflicted
+++ resolved
@@ -10,11 +10,7 @@
 import { EventEmitter } from 'common/EventEmitter';
 import { Disposable } from 'common/Lifecycle';
 import { IOptionsService, ITheme } from 'common/services/Services';
-<<<<<<< HEAD
-import { SpecialColorIndex, IColor, AllColorIndex } from 'common/Types';
-=======
 import { AllColorIndex, IColor, SpecialColorIndex } from 'common/Types';
->>>>>>> 2268ae39
 
 interface IRestoreColorSet {
   foreground: IColor;

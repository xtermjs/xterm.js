--- conflicted
+++ resolved
@@ -1,20 +1,13 @@
 import { ITerminal, IBufferLine } from '../Types';
 import { ICharacterJoinerRegistry, ICharacterJoiner } from './Types';
 import { CellData } from '../BufferLine';
-<<<<<<< HEAD
 import { WHITESPACE_CELL_CHAR } from '../Buffer';
-=======
->>>>>>> 0a8d57ce
 
 export class CharacterJoinerRegistry implements ICharacterJoinerRegistry {
 
   private _characterJoiners: ICharacterJoiner[] = [];
   private _nextCharacterJoinerId: number = 0;
-<<<<<<< HEAD
-  private _cell: CellData = new CellData();
-=======
   private _workCell: CellData = new CellData();
->>>>>>> 0a8d57ce
 
   constructor(private _terminal: ITerminal) {
   }
@@ -60,29 +53,19 @@
     let rangeStartColumn = 0;
     let currentStringIndex = 0;
     let rangeStartStringIndex = 0;
-<<<<<<< HEAD
-    let rangeAttrFG = line.getFG(0);
-    let rangeAttrBG = line.getBG(0);
+    let rangeAttrFG = line.getFg(0);
+    let rangeAttrBG = line.getBg(0);
 
     for (let x = 0; x < line.getTrimmedLength(); x++) {
-      line.loadCell(x, this._cell);
-=======
-    let rangeAttr = line.getFg(0) >> 9;
-
-    for (let x = 0; x < this._terminal.cols; x++) {
       line.loadCell(x, this._workCell);
-      const chars = this._workCell.getChars();
-      const width = this._workCell.getWidth();
-      const attr = this._workCell.fg >> 9;
->>>>>>> 0a8d57ce
-
-      if (this._cell.getWidth() === 0) {
+
+      if (this._workCell.getWidth() === 0) {
         // If this character is of width 0, skip it.
         continue;
       }
 
       // End of range
-      if (this._cell.fg !== rangeAttrFG || this._cell.bg !== rangeAttrBG) {
+      if (this._workCell.fg !== rangeAttrFG || this._workCell.bg !== rangeAttrBG) {
         // If we ended up with a sequence of more than one character,
         // look for ranges to join.
         if (x - rangeStartColumn > 1) {
@@ -101,11 +84,11 @@
         // Reset our markers for a new range.
         rangeStartColumn = x;
         rangeStartStringIndex = currentStringIndex;
-        rangeAttrFG = this._cell.fg;
-        rangeAttrBG = this._cell.bg;
-      }
-
-      currentStringIndex += this._cell.getChars().length || WHITESPACE_CELL_CHAR.length;
+        rangeAttrFG = this._workCell.fg;
+        rangeAttrBG = this._workCell.bg;
+      }
+
+      currentStringIndex += this._workCell.getChars().length || WHITESPACE_CELL_CHAR.length;
     }
 
     // Process any trailing ranges.
@@ -171,11 +154,7 @@
 
     for (let x = startCol; x < this._terminal.cols; x++) {
       const width = line.getWidth(x);
-<<<<<<< HEAD
       const length = line.getString(x).length || WHITESPACE_CELL_CHAR.length;
-=======
-      const length = line.getString(x).length;
->>>>>>> 0a8d57ce
 
       // We skip zero-width characters when creating the string to join the text
       // so we do the same here

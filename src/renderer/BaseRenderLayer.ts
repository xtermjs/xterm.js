--- conflicted
+++ resolved
@@ -4,21 +4,12 @@
  */
 
 import { IRenderLayer, IColorSet, IRenderDimensions } from './Types';
-<<<<<<< HEAD
 import { ITerminal, ICellData } from '../Types';
 import { DIM_OPACITY, INVERTED_DEFAULT_COLOR, IGlyphIdentifier, DEFAULT_COLOR } from './atlas/Types';
 import BaseCharAtlas from './atlas/BaseCharAtlas';
 import { acquireCharAtlas } from './atlas/CharAtlasCache';
 import { CellData, AttributeData } from '../BufferLine';
 import { WHITESPACE_CELL_CHAR, WHITESPACE_CELL_CODE } from '../Buffer';
-=======
-import { ITerminal } from '../Types';
-import { DIM_OPACITY, INVERTED_DEFAULT_COLOR, IGlyphIdentifier } from './atlas/Types';
-import BaseCharAtlas from './atlas/BaseCharAtlas';
-import { acquireCharAtlas } from './atlas/CharAtlasCache';
-import { is256Color } from './atlas/CharAtlasUtils';
-import { CellData } from '../BufferLine';
->>>>>>> 0a8d57ce
 
 export abstract class BaseRenderLayer implements IRenderLayer {
   private _canvas: HTMLCanvasElement;

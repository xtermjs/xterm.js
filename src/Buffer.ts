--- conflicted
+++ resolved
@@ -3,13 +3,8 @@
  * @license MIT
  */
 
-<<<<<<< HEAD
-import { CircularList } from './common/CircularList';
+import { CircularList, IInsertEvent, IDeleteEvent } from './common/CircularList';
 import { ITerminal, IBuffer, IBufferLine, BufferIndex, IBufferStringIterator, IBufferStringIteratorResult, ICellData } from './Types';
-=======
-import { CircularList, IInsertEvent, IDeleteEvent } from './common/CircularList';
-import { CharData, ITerminal, IBuffer, IBufferLine, BufferIndex, IBufferStringIterator, IBufferStringIteratorResult } from './Types';
->>>>>>> cc531f19
 import { EventEmitter } from './common/EventEmitter';
 import { IMarker } from 'xterm';
 import { BufferLine, CellData } from './BufferLine';
@@ -30,8 +25,6 @@
 export const WHITESPACE_CELL_CHAR = ' ';
 export const WHITESPACE_CELL_WIDTH = 1;
 export const WHITESPACE_CELL_CODE = 32;
-
-export const FILL_CHAR_DATA: CharData = [DEFAULT_ATTR, NULL_CELL_CHAR, NULL_CELL_WIDTH, NULL_CELL_CODE];
 
 /**
  * This class represents a terminal buffer (an internal state of the terminal), where the
@@ -53,13 +46,10 @@
   public savedX: number;
   public savedCurAttr: number;
   public markers: Marker[] = [];
-<<<<<<< HEAD
   private _nullCell: ICellData = CellData.fromCharData([0, NULL_CELL_CHAR, NULL_CELL_WIDTH, NULL_CELL_CODE]);
   private _whitespaceCell: ICellData = CellData.fromCharData([0, WHITESPACE_CELL_CHAR, WHITESPACE_CELL_WIDTH, WHITESPACE_CELL_CODE]);
-=======
   private _cols: number;
   private _rows: number;
->>>>>>> cc531f19
 
   /**
    * Create a new Buffer.
@@ -89,12 +79,7 @@
   }
 
   public getBlankLine(attr: number, isWrapped?: boolean): IBufferLine {
-<<<<<<< HEAD
     return new BufferLine(this._terminal.cols, this.getNullCell(attr), isWrapped);
-=======
-    const fillCharData: CharData = [attr, NULL_CELL_CHAR, NULL_CELL_WIDTH, NULL_CELL_CODE];
-    return new BufferLine(this._cols, fillCharData, isWrapped);
->>>>>>> cc531f19
   }
 
   public get hasScrollback(): boolean {
@@ -157,6 +142,9 @@
    * @param newRows The new number of rows.
    */
   public resize(newCols: number, newRows: number): void {
+    // store reference to null cell with default attrs
+    const nullCell = this.getNullCell(DEFAULT_ATTR);
+
     // Increase max length if needed before adjustments to allow space to fill
     // as required.
     const newMaxLength = this._getCorrectBufferLength(newRows);
@@ -167,18 +155,10 @@
     // The following adjustments should only happen if the buffer has been
     // initialized/filled.
     if (this.lines.length > 0) {
-<<<<<<< HEAD
-      // Deal with columns increasing (we don't do anything when columns reduce)
-      if (this._terminal.cols < newCols) {
-        const cell = this.getNullCell(DEFAULT_ATTR);  // does xterm use the default attr?
-        for (let i = 0; i < this.lines.length; i++) {
-          this.lines.get(i).resize(newCols, cell);
-=======
       // Deal with columns increasing (reducing needs to happen after reflow)
       if (this._cols < newCols) {
         for (let i = 0; i < this.lines.length; i++) {
-          this.lines.get(i).resize(newCols, FILL_CHAR_DATA);
->>>>>>> cc531f19
+          this.lines.get(i).resize(newCols, nullCell);
         }
       }
 
@@ -199,11 +179,7 @@
             } else {
               // Add a blank line if there is no buffer left at the top to scroll to, or if there
               // are blank lines after the cursor
-<<<<<<< HEAD
-              this.lines.push(new BufferLine(newCols, this.getNullCell(DEFAULT_ATTR)));
-=======
-              this.lines.push(new BufferLine(newCols, FILL_CHAR_DATA));
->>>>>>> cc531f19
+              this.lines.push(new BufferLine(newCols, nullCell));
             }
           }
         }
@@ -255,7 +231,7 @@
       // Trim the end of the line off if cols shrunk
       if (this._cols > newCols) {
         for (let i = 0; i < this.lines.length; i++) {
-          this.lines.get(i).resize(newCols, FILL_CHAR_DATA);
+          this.lines.get(i).resize(newCols, nullCell);
         }
       }
     }
@@ -287,13 +263,14 @@
   }
 
   private _reflowLargerAdjustViewport(newCols: number, countRemoved: number): void {
+    const nullCell = this.getNullCell(DEFAULT_ATTR);
     // Adjust viewport based on number of items removed
     let viewportAdjustments = countRemoved;
     while (viewportAdjustments-- > 0) {
       if (this.ybase === 0) {
         this.y--;
         // Add an extra row at the bottom of the viewport
-        this.lines.push(new BufferLine(newCols, FILL_CHAR_DATA));
+        this.lines.push(new BufferLine(newCols, nullCell));
       } else {
         if (this.ydisp === this.ybase) {
           this.ydisp--;
@@ -304,6 +281,7 @@
   }
 
   private _reflowSmaller(newCols: number): void {
+    const nullCell = this.getNullCell(DEFAULT_ATTR);
     // Gather all BufferLines that need to be inserted into the Buffer here so that they can be
     // batched up and only committed once
     const toInsert = [];
@@ -379,7 +357,7 @@
       // Null out the end of the line ends if a wide character wrapped to the following line
       for (let i = 0; i < wrappedLines.length; i++) {
         if (destLineLengths[i] < newCols) {
-          wrappedLines[i].set(destLineLengths[i], FILL_CHAR_DATA);
+          wrappedLines[i].setCell(destLineLengths[i], nullCell);
         }
       }
 

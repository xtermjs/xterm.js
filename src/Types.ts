--- conflicted
+++ resolved
@@ -245,13 +245,8 @@
 }
 
 export interface IMouseHelper {
-<<<<<<< HEAD
-  getCoords(event: { clientX: number, clientY: number }, element: HTMLElement, charMeasure: ICharMeasure, lineHeight: number, colCount: number, rowCount: number, isSelection?: boolean): [number, number];
-  getRawByteCoords(event: MouseEvent, element: HTMLElement, charMeasure: ICharMeasure, lineHeight: number, colCount: number, rowCount: number): { x: number, y: number };
-=======
-  getCoords(event: { pageX: number, pageY: number }, element: HTMLElement, charMeasure: ICharMeasure, colCount: number, rowCount: number, isSelection?: boolean): [number, number];
+  getCoords(event: { clientX: number, clientY: number }, element: HTMLElement, charMeasure: ICharMeasure, colCount: number, rowCount: number, isSelection?: boolean): [number, number];
   getRawByteCoords(event: MouseEvent, element: HTMLElement, charMeasure: ICharMeasure, colCount: number, rowCount: number): { x: number, y: number };
->>>>>>> b5f1c338
 }
 
 export interface ICharMeasure {

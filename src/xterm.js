--- conflicted
+++ resolved
@@ -10,15 +10,6 @@
  * @license MIT
  */
 
-<<<<<<< HEAD
-import { CompositionHelper } from './CompositionHelper.js';
-import { EventEmitter } from './EventEmitter.js';
-import { Viewport } from './Viewport.js';
-import { rightClickHandler, pasteHandler, copyHandler } from './handlers/Clipboard.js';
-import { CircularList } from './utils/CircularList.js';
-import { DomElementObjectPool } from './utils/DomElementObjectPool.js';
-import { CharMeasure } from './utils/CharMeasure.js';
-=======
 import { CompositionHelper } from './CompositionHelper';
 import { EventEmitter } from './EventEmitter';
 import { Viewport } from './Viewport';
@@ -30,7 +21,6 @@
 import { Renderer } from './Renderer';
 import { Linkifier } from './Linkifier';
 import { CharMeasure } from './utils/CharMeasure';
->>>>>>> 64d3c089
 import * as Browser from './utils/Browser';
 import * as Keyboard from './utils/Keyboard';
 import { CHARSETS } from './Charsets';
@@ -212,7 +202,6 @@
   this.savedX;
   this.savedY;
   this.savedCols;
-  this.spanElementObjectPool = new DomElementObjectPool('span');
 
   // stream
   this.readable = true;
@@ -1127,242 +1116,11 @@
   }
 };
 
-/**
- * Queues linkification for the specified rows.
- * @param {number} start The row to start from (between 0 and this.rows - 1).
- * @param {number} end The row to end at (between start and this.rows - 1).
- */
-<<<<<<< HEAD
-Terminal.prototype.refresh = function(start, end) {
-  var self = this;
-
-  var x, y, i, line, out, ch, ch_width, width, data, attr, bg, fg, flags, row, parent, focused = document.activeElement;
-
-  // If this is a big refresh, remove the terminal rows from the DOM for faster calculations
-  if (end - start >= this.rows / 2) {
-    parent = this.element.parentNode;
-    if (parent) {
-      this.element.removeChild(this.rowContainer);
-    }
-  }
-
-  width = this.cols;
-  y = start;
-
-  if (end >= this.rows.length) {
-    this.log('`end` is too large. Most likely a bad CSR.');
-    end = this.rows.length - 1;
-  }
-
-  for (; y <= end; y++) {
-    row = y + this.ydisp;
-
-    line = this.lines.get(row);
-    out = '';
-
-    if (this.y === y - (this.ybase - this.ydisp)
-        && this.cursorState
-        && !this.cursorHidden) {
-      x = this.x;
-    } else {
-      x = -1;
-    }
-
-    attr = this.defAttr;
-    i = 0;
-
-    var documentFragment = document.createDocumentFragment();
-    var innerHTML = '';
-    var currentElement;
-
-    // Return the row's spans to the pool
-    while (this.children[y].children.length) {
-      var child = this.children[y].children[0];
-      this.children[y].removeChild(child);
-      this.spanElementObjectPool.release(child);
-    }
-
-    for (; i < width; i++) {
-      data = line[i][0];
-      ch = line[i][1];
-      ch_width = line[i][2];
-      if (!ch_width)
-        continue;
-
-      if (i === x) data = -1;
-
-      if (data !== attr) {
-        if (attr !== this.defAttr) {
-          if (innerHTML) {
-            currentElement.innerHTML = innerHTML;
-            innerHTML = '';
-          }
-          documentFragment.appendChild(currentElement);
-          currentElement = null;
-          //out += '</span>';
-        }
-        if (data !== this.defAttr) {
-          if (innerHTML && !currentElement) {
-            currentElement = this.spanElementObjectPool.acquire();
-            // For some reason the text nodes only containing &nbsp; don't get added to the DOM
-            //currentElement = document.createTextNode('');
-          }
-          if (currentElement) {
-            if (innerHTML) {
-              currentElement.innerHTML = innerHTML;
-              innerHTML = '';
-            }
-            documentFragment.appendChild(currentElement);
-          }
-          currentElement = this.spanElementObjectPool.acquire();
-          if (data === -1) {
-            currentElement.classList.add('reverse-video', 'terminal-cursor');
-            //out += '<span class="reverse-video terminal-cursor';
-            if (this.cursorBlink) {
-              currentElement.classList.add('blinking');
-              //out += ' blinking';
-            }
-            //out += '">';
-          } else {
-            //var classNames = [];
-
-            bg = data & 0x1ff;
-            fg = (data >> 9) & 0x1ff;
-            flags = data >> 18;
-
-            if (flags & Terminal.flags.BOLD) {
-              if (!Terminal.brokenBold) {
-                currentElement.classList.add('xterm-bold');
-                //classNames.push('xterm-bold');
-              }
-              // See: XTerm*boldColors
-              if (fg < 8) fg += 8;
-            }
-
-            if (flags & Terminal.flags.UNDERLINE) {
-              currentElement.classList.add('xterm-underline');
-              //classNames.push('xterm-underline');
-            }
-
-            if (flags & Terminal.flags.BLINK) {
-              currentElement.classList.add('xterm-blink');
-              //classNames.push('xterm-blink');
-            }
-
-            // If inverse flag is on, then swap the foreground and background variables.
-            if (flags & Terminal.flags.INVERSE) {
-              /* One-line variable swap in JavaScript: http://stackoverflow.com/a/16201730 */
-              bg = [fg, fg = bg][0];
-              // Should inverse just be before the
-              // above boldColors effect instead?
-              if ((flags & 1) && fg < 8) fg += 8;
-            }
-
-            if (flags & Terminal.flags.INVISIBLE) {
-              currentElement.classList.add('xterm-hidden');
-              //classNames.push('xterm-hidden');
-            }
-
-            /**
-             * Weird situation: Invert flag used black foreground and white background results
-             * in invalid background color, positioned at the 256 index of the 256 terminal
-             * color map. Pin the colors manually in such a case.
-             *
-             * Source: https://github.com/sourcelair/xterm.js/issues/57
-             */
-            if (flags & Terminal.flags.INVERSE) {
-              if (bg == 257) {
-                bg = 15;
-              }
-              if (fg == 256) {
-                fg = 0;
-              }
-            }
-
-            if (bg < 256) {
-              currentElement.classList.add('xterm-bg-color-' + bg);
-              //classNames.push('xterm-bg-color-' + bg);
-            }
-
-            if (fg < 256) {
-              currentElement.classList.add('xterm-color-' + fg);
-              //classNames.push('xterm-color-' + fg);
-            }
-
-            // out += '<span';
-            // if (classNames.length) {
-            //   out += ' class="' + classNames.join(' ') + '"';
-            // }
-            // out += '>';
-          }
-        }
-      }
-
-      if (ch_width === 2) {
-        out += '<span class="xterm-wide-char">';
-      }
-      switch (ch) {
-        case '&':
-          innerHTML += '&amp;';
-          //out += '&amp;';
-          break;
-        case '<':
-          innerHTML += '&lt;';
-          //out += '&lt;';
-          break;
-        case '>':
-          innerHTML += '&gt;';
-          //out += '&gt;';
-          break;
-        default:
-          if (ch <= ' ') {
-            innerHTML += '&nbsp;';
-            //out += '&nbsp;';
-          } else {
-            innerHTML += ch;
-            // out += ch;
-          }
-          break;
-      }
-      if (ch_width === 2) {
-        out += '</span>';
-      }
-
-      attr = data;
-    }
-
-    if (innerHTML && !currentElement) {
-      currentElement = this.spanElementObjectPool.acquire();
-      // For some reason the text nodes only containing &nbsp; don't get added to the DOM
-      //currentElement = document.createTextNode('');
-    }
-    if (currentElement) {
-      if (innerHTML) {
-        currentElement.innerHTML = innerHTML;
-        innerHTML = '';
-      }
-      documentFragment.appendChild(currentElement);
-      currentElement = null;
-    }
-    // if (attr !== this.defAttr) {
-    //   out += '</span>';
-    // }
-
-    //this.children[y].innerHTML = out;
-    //this.children[y].innerHTML = '';
-
-    this.children[y].appendChild(documentFragment)
-  }
-
-  if (parent) {
-    this.element.appendChild(this.rowContainer);
-=======
 Terminal.prototype.queueLinkification = function(start, end) {
   if (this.linkifier) {
     for (let i = start; i <= end; i++) {
       this.linkifier.linkifyRow(i);
     }
->>>>>>> 64d3c089
   }
 }
 

--- conflicted
+++ resolved
@@ -225,13 +225,9 @@
     - name: Integration tests (addon-unicode-graphemes)
       run: npm run test-integration-${{ matrix.browser }} --workers=50% --forbid-only --suite=addon-unicode-graphemes
     - name: Integration tests (addon-unicode11)
-<<<<<<< HEAD
-      run: yarn test-integration-${{ matrix.browser }} --workers=50% --forbid-only --suite=addon-unicode11
+      run: npm run test-integration-${{ matrix.browser }} --workers=50% --forbid-only --suite=addon-unicode11
     - name: Integration tests (addon-web-fonts)
-      run: yarn test-integration-${{ matrix.browser }} --workers=50% --forbid-only --suite=addon-web-fonts
-=======
-      run: npm run test-integration-${{ matrix.browser }} --workers=50% --forbid-only --suite=addon-unicode11
->>>>>>> 73e33575
+      run: npm run test-integration-${{ matrix.browser }} --workers=50% --forbid-only --suite=addon-web-fonts
     - name: Integration tests (addon-web-links)
       run: npm run test-integration-${{ matrix.browser }} --workers=50% --forbid-only --suite=addon-web-links
     - name: Integration tests (addon-webgl)

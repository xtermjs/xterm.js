# [![xterm.js logo](images/logo-full.png)](https://xtermjs.org)

Xterm.js is a front-end component written in TypeScript that lets applications bring fully-featured terminals to their users in the browser. It's used by popular projects such as VS Code, Hyper and Theia.

## Features

- **Terminal apps just work**: Xterm.js works with most terminal apps such as `bash`, `vim`, and `tmux`, including support for curses-based apps and mouse events.
- **Performant**: Xterm.js is *really* fast, it even includes a GPU-accelerated renderer.
- **Rich Unicode support**: Supports CJK, emojis, and IMEs.
- **Self-contained**: Requires zero dependencies to work.
- **Accessible**: Screen reader and minimum contrast ratio support can be turned on.
- **And much more**: Links, theming, addons, well documented API, etc.

## What xterm.js is not

- Xterm.js is not a terminal application that you can download and use on your computer.
- Xterm.js is not `bash`. Xterm.js can be connected to processes like `bash` and let you interact with them (provide input, receive output).

## Getting Started

First, you need to install the module, we ship exclusively through [npm](https://www.npmjs.com/), so you need that installed and then add xterm.js as a dependency by running:

```bash
npm install @xterm/xterm
```

To start using xterm.js on your browser, add the `xterm.js` and `xterm.css` to the head of your HTML page. Then create a `<div id="terminal"></div>` onto which xterm can attach itself. Finally, instantiate the `Terminal` object and then call the `open` function with the DOM object of the `div`.

```html
<!doctype html>
  <html>
    <head>
      <link rel="stylesheet" href="node_modules/@xterm/xterm/css/xterm.css" />
      <script src="node_modules/@xterm/xterm/lib/xterm.js"></script>
    </head>
    <body>
      <div id="terminal"></div>
      <script>
        var term = new Terminal();
        term.open(document.getElementById('terminal'));
        term.write('Hello from \x1B[1;3;31mxterm.js\x1B[0m $ ')
      </script>
    </body>
  </html>
```

### Importing

The recommended way to load xterm.js is via the ES6 module syntax:

```javascript
import { Terminal } from '@xterm/xterm';
```

### Addons

⚠️ *This section describes the new addon format introduced in v3.14.0, see [here](https://github.com/xtermjs/xterm.js/blob/3.14.2/README.md#addons) for the instructions on the old format*

Addons are separate modules that extend the `Terminal` by building on the [xterm.js API](https://github.com/xtermjs/xterm.js/blob/master/typings/xterm.d.ts). To use an addon, you first need to install it in your project:

```bash
npm i -S @xterm/addon-web-links
```

Then import the addon, instantiate it and call `Terminal.loadAddon`:

```ts
import { Terminal } from '@xterm/xterm';
import { WebLinksAddon } from '@xterm/addon-web-links';

const terminal = new Terminal();
// Load WebLinksAddon on terminal, this is all that's needed to get web links
// working in the terminal.
terminal.loadAddon(new WebLinksAddon());
```

The xterm.js team maintains the following addons, but anyone can build them:

- [`@xterm/addon-attach`](https://github.com/xtermjs/xterm.js/tree/master/addons/addon-attach): Attaches to a server running a process via a websocket
- [`@xterm/addon-clipboard`](https://github.com/xtermjs/xterm.js/tree/master/addons/addon-clipboard): Access the browser's clipboard
- [`@xterm/addon-fit`](https://github.com/xtermjs/xterm.js/tree/master/addons/addon-fit): Fits the terminal to the containing element
- [`@xterm/addon-image`](https://github.com/xtermjs/xterm.js/tree/master/addons/addon-image): Adds image support
- [`@xterm/addon-search`](https://github.com/xtermjs/xterm.js/tree/master/addons/addon-search): Adds search functionality
- [`@xterm/addon-serialize`](https://github.com/xtermjs/xterm.js/tree/master/addons/addon-serialize): Serializes the terminal's buffer to a VT sequences or HTML
- [`@xterm/addon-unicode11`](https://github.com/xtermjs/xterm.js/tree/master/addons/addon-unicode11): Updates character widths to their unicode11 values
- [`@xterm/addon-web-links`](https://github.com/xtermjs/xterm.js/tree/master/addons/addon-web-links): Adds web link detection and interaction
- [`@xterm/addon-webgl`](https://github.com/xtermjs/xterm.js/tree/master/addons/addon-webgl): Renders xterm.js using a `canvas` element's webgl2 context

## Browser Support

Since xterm.js is typically implemented as a developer tool, only modern browsers are supported officially. Specifically the latest versions of *Chrome*, *Edge*, *Firefox*, and *Safari*.

Xterm.js works seamlessly in [Electron](https://electronjs.org/) apps and may even work on earlier versions of the browsers. These are the versions we strive to keep working.

### Node.js Support

We also publish [`xterm-headless`](https://www.npmjs.com/package/xterm-headless) which is a stripped down version of xterm.js that runs in Node.js. An example use case for this is to keep track of a terminal's state where the process is running and using the serialize addon so it can get all state restored upon reconnection.

## API

The full API for xterm.js is contained within the [TypeScript declaration file](https://github.com/xtermjs/xterm.js/blob/master/typings/xterm.d.ts), use the branch/tag picker in GitHub (`w`) to navigate to the correct version of the API.

Note that some APIs are marked *experimental*, these are added to enable experimentation with new ideas without committing to support it like a normal [semver](https://semver.org/) API. Note that these APIs can change radically between versions, so be sure to read release notes if you plan on using experimental APIs.

## Releases

Xterm.js follows a monthly release cycle roughly.

All current and past releases are available on this repo's [Releases page](https://github.com/sourcelair/xterm.js/releases), you can view the [high-level roadmap on the wiki](https://github.com/xtermjs/xterm.js/wiki/Roadmap) and see what we're working on now by looking through [Milestones](https://github.com/sourcelair/xterm.js/milestones).

### Beta builds

Our CI releases beta builds to npm for every change that goes into master. Install the latest beta build with:

```bash
npm install -S @xterm/xterm@beta
```

These should generally be stable, but some bugs may slip in. We recommend using the beta build primarily to test out new features and to verify bug fixes.

## Contributing

You can read the [guide on the wiki](https://github.com/xtermjs/xterm.js/wiki/Contributing) to learn how to contribute and set up xterm.js for development.

## Real-world uses
Xterm.js is used in several world-class applications to provide great terminal experiences.

- [**SourceLair**](https://www.sourcelair.com/): In-browser IDE that provides its users with fully-featured Linux terminals based on xterm.js.
- [**Microsoft Visual Studio Code**](http://code.visualstudio.com/): Modern, versatile, and powerful open source code editor that provides an integrated terminal based on xterm.js.
- [**ttyd**](https://github.com/tsl0922/ttyd): A command-line tool for sharing terminal over the web, with fully-featured terminal emulation based on xterm.js.
- [**Eclipse Che**](http://www.eclipse.org/che): Developer workspace server, cloud IDE, and Eclipse next-generation IDE.
- [**Codenvy**](http://www.codenvy.com): Cloud workspaces for development teams.
- [**CoderPad**](https://coderpad.io): Online interviewing platform for programmers. Run code in many programming languages, with results displayed by xterm.js.
- [**WebSSH2**](https://github.com/billchurch/WebSSH2): A web based SSH2 client using xterm.js, socket.io, and ssh2.
- [**Spyder Terminal**](https://github.com/spyder-ide/spyder-terminal): A full fledged system terminal embedded on Spyder IDE.
- [**Cloud Commander**](https://cloudcmd.io "Cloud Commander"): Orthodox web file manager with console and editor.
- [**Next Tech**](https://next.tech "Next Tech"): Online platform for interactive coding and web development courses. Live container-backed terminal uses xterm.js.
- [**RStudio**](https://www.rstudio.com/products/RStudio "RStudio"): RStudio is an integrated development environment (IDE) for R.
- [**Terminal for Atom**](https://github.com/jsmecham/atom-terminal-tab): A simple terminal for the Atom text editor.
- [**Eclipse Orion**](https://orionhub.org): A modern, open source software development environment that runs in the cloud. Code, deploy, and run in the cloud.
- [**Gravitational Teleport**](https://github.com/gravitational/teleport): Gravitational Teleport is a modern SSH server for remotely accessing clusters of Linux servers via SSH or HTTPS.
- [**Hexlet**](https://en.hexlet.io): Practical programming courses (JavaScript, PHP, Unix, databases, functional programming). A steady path from the first line of code to the first job.
- [**Selenoid UI**](https://github.com/aerokube/selenoid-ui): Simple UI for the scalable golang implementation of Selenium Hub named Selenoid. We use XTerm for streaming logs over websockets from docker containers.
- [**Portainer**](https://portainer.io): Simple management UI for Docker.
- [**SSHy**](https://github.com/stuicey/SSHy): HTML5 Based SSHv2 Web Client with E2E encryption utilising xterm.js, SJCL & websockets.
- [**JupyterLab**](https://github.com/jupyterlab/jupyterlab): An extensible computational environment for Jupyter, supporting interactive data science and scientific computing across all programming languages.
- [**Theia**](https://github.com/theia-ide/theia): Theia is a cloud & desktop IDE framework implemented in TypeScript.
- [**Opshell**](https://github.com/ricktbaker/opshell) Ops Helper tool to make life easier working with AWS instances across multiple organizations.
- [**Proxmox VE**](https://www.proxmox.com/en/proxmox-ve): Proxmox VE is a complete open-source platform for enterprise virtualization. It uses xterm.js for container terminals and the host shell.
- [**Script Runner**](https://github.com/ioquatix/script-runner): Run scripts (or a shell) in Atom.
- [**Whack Whack Terminal**](https://github.com/Microsoft/WhackWhackTerminal): Terminal emulator for Visual Studio 2017.
- [**VTerm**](https://github.com/vterm/vterm): Extensible terminal emulator based on Electron and React.
- [**electerm**](http://electerm.html5beta.com): electerm is a terminal/ssh/sftp client(mac, win, linux) based on electron/node-pty/xterm.
- [**Kubebox**](https://github.com/astefanutti/kubebox): Terminal console for Kubernetes clusters.
- [**Azure Cloud Shell**](https://shell.azure.com): Azure Cloud Shell is a Microsoft-managed admin machine built on Azure, for Azure.
- [**atom-xterm**](https://atom.io/packages/atom-xterm): Atom plugin for providing terminals inside your Atom workspace.
- [**rtty**](https://github.com/zhaojh329/rtty): Access your terminals from anywhere via the web.
- [**Pisth**](https://github.com/ColdGrub1384/Pisth): An SFTP and SSH client for iOS.
- [**abstruse**](https://github.com/bleenco/abstruse): Abstruse CI is a continuous integration platform based on Node.JS and Docker.
- [**Azure Data Studio**](https://github.com/Microsoft/azuredatastudio): A data management tool that enables working with SQL Server, Azure SQL DB and SQL DW from Windows, macOS and Linux.
- [**FreeMAN**](https://github.com/matthew-matvei/freeman): A free, cross-platform file manager for power users.
- [**Fluent Terminal**](https://github.com/felixse/FluentTerminal): A terminal emulator based on UWP and web technologies.
- [**Hyper**](https://hyper.is): A terminal built on web technologies.
- [**Diag**](https://diag.ai): A better way to troubleshoot problems faster. Capture, share and reapply troubleshooting knowledge so you can focus on solving problems that matter.
- [**GoTTY**](https://github.com/sorenisanerd/gotty): A simple command line tool that shares your terminal as a web application based on xterm.js.
- [**genact**](https://github.com/svenstaro/genact): A nonsense activity generator.
- [**cPanel & WHM**](https://cpanel.com): The hosting platform of choice.
- [**Nutanix**](https://github.com/nutanix): Nutanix Enterprise Cloud uses xterm in the webssh functionality within Nutanix Calm, and is also looking to move our old noserial (termjs) functionality to xterm.js.
- [**SSH Web Client**](https://github.com/roke22/PHP-SSH2-Web-Client): SSH Web Client with PHP.
- [**Juno**](http://junolab.org/): A flexible Julia IDE, based on Atom.
- [**webssh**](https://github.com/huashengdun/webssh): Web based ssh client.
- [**info-beamer hosted**](https://info-beamer.com): Uses xterm.js to manage digital signage devices from the web dashboard.
- [**Jumpserver**](https://github.com/jumpserver/luna): Jumpserver Luna project, Jumpserver is a bastion server project, Luna use xterm.js for web terminal emulation.
- [**LxdMosaic**](https://github.com/turtle0x1/LxdMosaic): Uses xterm.js to give terminal access to containers through LXD
- [**CodeInterview.io**](https://codeinterview.io): A coding interview platform in 25+ languages and many web frameworks. Uses xterm.js to provide shell access.
- [**Bastillion**](https://www.bastillion.io): Bastillion is an open-source web-based SSH console that centrally manages administrative access to systems.
- [**PHP App Server**](https://github.com/cubiclesoft/php-app-server/): Create lightweight, installable almost-native applications for desktop OSes.  ExecTerminal (nicely wraps the xterm.js Terminal), TerminalManager, and RunProcessSDK are self-contained, reusable ES5+ compliant Javascript components.
- [**NgTerminal**](https://github.com/qwefgh90/ng-terminal): NgTerminal is a web terminal that leverages xterm.js on Angular 7+. You can easily add it into your application by adding `<ng-terminal></ng-terminal>` into your component.
- [**tty-share**](https://tty-share.com): Extremely simple terminal sharing over the Internet.
- [**Ten Hands**](https://github.com/saisandeepvaddi/ten-hands): One place to run your command-line tasks.
- [**WebAssembly.sh**](https://webassembly.sh): A WebAssembly WASI browser terminal
- [**Gus**](https://gus.jp): A shared coding pad where you can run Python with xterm.js
- [**Linode**](https://linode.com): Linode uses xterm.js to provide users a web console for their Linode instances.
- [**FluffOS**](https://www.fluffos.info): Active maintained LPMUD driver with websocket support.
- [**x-terminal**](https://atom.io/packages/x-terminal): Atom plugin for providing terminals inside your Atom workspace.
- [**CoCalc**](https://cocalc.com/): Lots of free software pre-installed, to chat, collaborate, develop, program, publish, research, share, teach, in C++, HTML, Julia, Jupyter, LaTeX, Markdown, Python, R, SageMath, Scala, ...
- [**Dank Domain**](https://www.DDgame.us/): Open source multiuser medieval game supporting old & new terminal emulation.
- [**DockerStacks**](https://docker-stacks.com/): Local LAMP/LEMP development studio
- [**Codecademy**](https://codecademy.com/): Uses xterm.js in its courses on Bash.
- [**Laravel Ssh Web Client**](https://github.com/roke22/Laravel-ssh-client): Laravel server inventory with ssh web client to connect at server using xterm.js
- [**Replit**](https://replit.com): Collaborative browser based IDE with support for 50+ different languages.
- [**TeleType**](https://github.com/akshaykmr/TeleType): cli tool that allows you to share your terminal online conveniently. Show off mad cli-fu, help a colleague, teach, or troubleshoot.
- [**Intervue**](https://www.intervue.io): Pair programming for interviews. Multiple programming languages are supported, with results displayed by xterm.js.
- [**TRASA**](https://trasa.io): Zero trust access to Web, SSH, RDP, and Database services.
- [**Commas**](https://github.com/CyanSalt/commas): Commas is a hackable terminal and command runner.
- [**Devtron**](https://github.com/devtron-labs/devtron): Software Delivery Workflow For Kubernetes.
- [**NxShell**](https://github.com/nxshell/nxshell): An easy to use new terminal for SSH.
- [**gifcast**](https://dstein64.github.io/gifcast/): Converts an asciinema cast to an animated GIF.
- [**WizardWebssh**](https://gitlab.com/mikeramsey/wizardwebssh): A terminal with Pyqt5 Widget for embedding, which can be used as an ssh client to connect to your ssh servers. It is written in Python, based on tornado, paramiko, and xterm.js.
- [**Wizard Assistant**](https://wizardassistant.com/): Wizard Assistant comes with advanced automation tools, preloaded common and special time-saving commands, and a built-in SSH terminal. Now you can remotely administer, troubleshoot, and analyze any system with ease.
- [**ucli**](https://github.com/tsadarsh/ucli): Command Line for everyone :family_man_woman_girl_boy: at [www.ucli.tech](https://www.ucli.tech).
- [**Tess**](https://github.com/SquitchYT/Tess/): Simple Terminal Fully Customizable for Everyone. Discover more at [tessapp.dev](https://tessapp.dev)
- [**HashiCorp Nomad**](https://www.nomadproject.io/): A container orchestrator with the ability to connect to remote tasks via a web interface using websockets and xterm.js.
- [**TermPair**](https://github.com/cs01/termpair): View and control terminals from your browser with end-to-end encryption
- [**gdbgui**](https://github.com/cs01/gdbgui): Browser-based frontend to gdb (gnu debugger)
- [**goormIDE**](https://ide.goorm.io/): Run almost every programming languages with real-time collaboration, live pair programming, and built-in messenger.
- [**FleetDeck**](https://fleetdeck.io): Remote desktop & virtual terminal
- [**OpenSumi**](https://github.com/opensumi/core): A framework helps you quickly build Cloud or Desktop IDE products.
- [**KubeSail**](https://kubesail.com): The Self-Hosting Company - uses xterm to allow users to exec into kubernetes pods and build github apps
- [**WiTTY**](https://github.com/syssecfsu/witty): Web-based interactive terminal emulator that allows users to easily record, share, and replay console sessions.
- [**libv86 Terminal Forwarding**](https://github.com/hello-smile6/libv86-terminal-forwarding): Peer-to-peer SSH for the web, using WebRTC via [Bugout](https://github.com/chr15m/bugout) for data transfer and [v86](https://github.com/copy/v86) for web-based virtualization.
- [**hack.courses**](https://hack.courses): Interactive Linux and command-line classes using xterm.js to expose a real terminal available for everyone.
- [**Render**](https://render.com): Platform-as-a-service for your apps, websites, and databases using xterm.js to provide a command prompt for user containers and for streaming build and runtime logs.
- [**CloudTTY**](https://github.com/cloudtty/cloudtty): A Friendly Kubernetes CloudShell (Web Terminal).
- [**Go SSH Web Client**](https://github.com/wuchihsu/go-ssh-web-client): A simple SSH web client using Go, WebSocket and Xterm.js.
- [**web3os**](https://web3os.sh): A decentralized operating system for the next web
- [**Cratecode**](https://cratecode.com): Learn to program for free through interactive online lessons. Cratecode uses xterm.js to give users access to their own Linux environment.
- [**Super Terminal**](https://github.com/bugwheels94/super-terminal): It is a http based terminal for developers who dont like repetition and save time.
- [**graSSHopper**](https://grasshopper.coding.kiwi): A simple SSH client with file explorer, history and many more features.
- [**DomTerm**](https://domterm.org/xtermjs.html): Tiles and tabs. Detachable sessions (like tmux). [Remote connections](https://domterm.org/Remoting-over-ssh.html) using a nice ssh wrapper with predictive echo. Qt, Electron, Tauri/Wry, or desktop browser front-ends. Choose between xterm.js engine (faster) or native DomTerm (more functionality and graphics) - or both.
- [**Cloudtutor.io**](https://cloudtutor.io): innovative online learning platform that offers users access to an interactive lab.
- [**Helix Editor Playground**](https://github.com/tomgroenwoldt/helix-editor-playground): Online playground for the terminal based helix editor.
- [**Coder**](https://github.com/coder/coder): Self-Hosted Remote Development Environments
- [**Wave Terminal**](https://waveterm.dev): An open-source, ai-native, terminal built for seamless workflows.
- [**eva**](https://github.com/info24/eva): Eva is a web application for SSH remote login, developed in Go.
- [**OpenSFTP**](https://opensftp.com): Super beautiful SSH and SFTP integrated workspace client.
- [**balena**](https://www.balena.io/): Balena is a full-stack solution for developing, deploying, updating, and troubleshooting IoT Edge devices. We use xterm.js to manage & debug devices on [balenaCloud](https://www.balena.io/cloud).
- [**Filet Cloud**](https://github.com/fuglaro/filet-cloud): The lean and powerful personal cloud ⛅.
<<<<<<< HEAD
- [**LabEx**](https://labex.io): Interactive learning platform with hands-on labs and xterm.js-based online terminals, focused on learn-by-doing approach.
=======
- [**ecmaOS**](https://ecmaos.sh): A kernel and suite of applications tying modern web technologies into a browser-based operating system.
>>>>>>> 85992928
- [And much more...](https://github.com/xtermjs/xterm.js/network/dependents?package_id=UGFja2FnZS0xNjYzMjc4OQ%3D%3D)

Do you use xterm.js in your application as well? Please [open a Pull Request](https://github.com/sourcelair/xterm.js/pulls) to include it here. We would love to have it on our list. Note: Please add any new contributions to the end of the list only.

## License Agreement

If you contribute code to this project, you implicitly allow your code to be distributed under the MIT license. You are also implicitly verifying that all code is your original work.

Copyright (c) 2017-2022, [The xterm.js authors](https://github.com/xtermjs/xterm.js/graphs/contributors) (MIT License)<br>
Copyright (c) 2014-2017, SourceLair, Private Company ([www.sourcelair.com](https://www.sourcelair.com/home)) (MIT License)<br>
Copyright (c) 2012-2013, Christopher Jeffrey (MIT License)<|MERGE_RESOLUTION|>--- conflicted
+++ resolved
@@ -226,11 +226,8 @@
 - [**OpenSFTP**](https://opensftp.com): Super beautiful SSH and SFTP integrated workspace client.
 - [**balena**](https://www.balena.io/): Balena is a full-stack solution for developing, deploying, updating, and troubleshooting IoT Edge devices. We use xterm.js to manage & debug devices on [balenaCloud](https://www.balena.io/cloud).
 - [**Filet Cloud**](https://github.com/fuglaro/filet-cloud): The lean and powerful personal cloud ⛅.
-<<<<<<< HEAD
+- [**ecmaOS**](https://ecmaos.sh): A kernel and suite of applications tying modern web technologies into a browser-based operating system.
 - [**LabEx**](https://labex.io): Interactive learning platform with hands-on labs and xterm.js-based online terminals, focused on learn-by-doing approach.
-=======
-- [**ecmaOS**](https://ecmaos.sh): A kernel and suite of applications tying modern web technologies into a browser-based operating system.
->>>>>>> 85992928
 - [And much more...](https://github.com/xtermjs/xterm.js/network/dependents?package_id=UGFja2FnZS0xNjYzMjc4OQ%3D%3D)
 
 Do you use xterm.js in your application as well? Please [open a Pull Request](https://github.com/sourcelair/xterm.js/pulls) to include it here. We would love to have it on our list. Note: Please add any new contributions to the end of the list only.

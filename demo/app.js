var express = require('express');
var app = express();
var expressWs = require('express-ws')(app);
var os = require('os');
var pty = require('node-pty');

var terminals = {},
    logs = {};

app.use('/build', express.static(__dirname + '/../build'));

app.get('/', function(req, res){
  res.sendFile(__dirname + '/index.html');
});

app.get('/style.css', function(req, res){
  res.sendFile(__dirname + '/style.css');
});

app.get('/main.js', function(req, res){
  res.sendFile(__dirname + '/main.js');
});

app.post('/terminals', function (req, res) {
  var cols = parseInt(req.query.cols),
<<<<<<< HEAD
    rows = parseInt(req.query.rows),
      //term = pty.spawn(process.platform === 'win32' ? 'cmd.exe' : 'bash', ['-c', 'ls -l'], {
	term = pty.spawn("ls" , ['-l'], {       
	    name: 'xterm-color',
=======
      rows = parseInt(req.query.rows),
      cmd = req.query.cmd,
      args = req.query.args ? ['-c', cmd + ' ' + req.query.args] : [],
      term = pty.spawn(process.platform === 'win32' ? 'cmd.exe' : 'bash', args || [], {
        name: 'xterm-color',
>>>>>>> 9fe8fffa
        cols: cols || 80,
        rows: rows || 24,
        cwd: process.env.PWD,
        env: process.env
    });
	  
  term.on('exit', function(exit, signal) {
	  console.log(logs[term.pid])
  });
  
  term.on('close', function(exit, signal) {
	  console.log('EXIT CODE desde close: ' + exit);
  });
  
  console.log('Created terminal with PID: ' + term.pid);
  terminals[term.pid] = term;
  logs[term.pid] = '';
  term.on('data', function(data) {
    logs[term.pid] += data;
  });
  
  res.send(term.pid.toString());
  res.end();
});

app.post('/terminals/:pid/size', function (req, res) {
  var pid = parseInt(req.params.pid),
      cols = parseInt(req.query.cols),
      rows = parseInt(req.query.rows),
      term = terminals[pid];

  term.resize(cols, rows);
  console.log('Resized terminal ' + pid + ' to ' + cols + ' cols and ' + rows + ' rows.');
  res.end();
});

app.ws('/terminals/:pid', function (ws, req) {
  var term = terminals[parseInt(req.params.pid)];
  console.log('Connected to terminal ' + term.pid);
  ws.send(logs[term.pid]);

  term.on('data', function(data) {
    try {
      ws.send(data);
    } catch (ex) {
      // The WebSocket is not open, ignore
    }
  });
  term.on('exit', function(exit) {
    console.log('exited', term.pid, 'code', exit);
    ws.close(3001);
  });
  ws.on('message', function(msg) {
    term.write(msg);
  });
  ws.on('close', function () {
    term.kill();
    console.log('Closed terminal ' + term.pid);
    // Clean things up
    delete terminals[term.pid];
    delete logs[term.pid];
  });
});

var port = process.env.PORT || 3000,
    host = os.platform() === 'win32' ? '127.0.0.1' : '0.0.0.0';

console.log('App listening to http://' + host + ':' + port);
app.listen(port, host);<|MERGE_RESOLUTION|>--- conflicted
+++ resolved
@@ -23,39 +23,23 @@
 
 app.post('/terminals', function (req, res) {
   var cols = parseInt(req.query.cols),
-<<<<<<< HEAD
-    rows = parseInt(req.query.rows),
-      //term = pty.spawn(process.platform === 'win32' ? 'cmd.exe' : 'bash', ['-c', 'ls -l'], {
-	term = pty.spawn("ls" , ['-l'], {       
-	    name: 'xterm-color',
-=======
       rows = parseInt(req.query.rows),
       cmd = req.query.cmd,
       args = req.query.args ? ['-c', cmd + ' ' + req.query.args] : [],
       term = pty.spawn(process.platform === 'win32' ? 'cmd.exe' : 'bash', args || [], {
         name: 'xterm-color',
->>>>>>> 9fe8fffa
         cols: cols || 80,
         rows: rows || 24,
         cwd: process.env.PWD,
         env: process.env
-    });
-	  
-  term.on('exit', function(exit, signal) {
-	  console.log(logs[term.pid])
-  });
-  
-  term.on('close', function(exit, signal) {
-	  console.log('EXIT CODE desde close: ' + exit);
-  });
-  
+      });
+
   console.log('Created terminal with PID: ' + term.pid);
   terminals[term.pid] = term;
   logs[term.pid] = '';
   term.on('data', function(data) {
     logs[term.pid] += data;
   });
-  
   res.send(term.pid.toString());
   res.end();
 });

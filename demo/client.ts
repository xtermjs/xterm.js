/**
 * Copyright (c) 2018 The xterm.js authors. All rights reserved.
 * @license MIT
 *
 * This file is the entry point for browserify.
 */

/// <reference path="../typings/xterm.d.ts"/>

import { Terminal } from '../lib/public/Terminal';
import * as attach from '../lib/addons/attach/attach';
import * as fit from '../lib/addons/fit/fit';
import * as fullscreen from '../lib/addons/fullscreen/fullscreen';
import * as search from '../lib/addons/search/search';
import * as webLinks from '../lib/addons/webLinks/webLinks';
import * as winptyCompat from '../lib/addons/winptyCompat/winptyCompat';
import { ISearchOptions } from '../lib/addons/search/Interfaces';

// Pulling in the module's types relies on the <reference> above, it's looks a
// little weird here as we're importing "this" module
import { Terminal as TerminalType } from 'xterm';

export interface IWindowWithTerminal extends Window {
  term: TerminalType;
}
declare let window: IWindowWithTerminal;

Terminal.applyAddon(attach);
Terminal.applyAddon(fit);
Terminal.applyAddon(fullscreen);
Terminal.applyAddon(search);
Terminal.applyAddon(webLinks);
Terminal.applyAddon(winptyCompat);


let term;
let protocol;
let socketURL;
let socket;
let pid;

const terminalContainer = document.getElementById('terminal-container');
const actionElements = {
  findNext: <HTMLInputElement>document.querySelector('#find-next'),
  findPrevious: <HTMLInputElement>document.querySelector('#find-previous')
};
const paddingElement = <HTMLInputElement>document.getElementById('padding');

function setPadding(): void {
  term.element.style.padding = parseInt(paddingElement.value, 10).toString() + 'px';
  term.fit();
}

function getSearchOptions(): ISearchOptions {
  return {
    regex: (document.getElementById('regex') as HTMLInputElement).checked,
    wholeWord: (document.getElementById('whole-word') as HTMLInputElement).checked,
    caseSensitive: (document.getElementById('case-sensitive') as HTMLInputElement).checked
  };
}

createTerminal();

const disposeRecreateButtonHandler = () => {
  // If the terminal exists dispose of it, otherwise recreate it
  if (term) {
    term.dispose();
    term = null;
    window.term = null;
    socket = null;
    document.getElementById('dispose').innerHTML = 'Recreate Terminal';
  }
  else {
    createTerminal();
    document.getElementById('dispose').innerHTML = 'Dispose terminal';
  }
};

document.getElementById('dispose').addEventListener('click', disposeRecreateButtonHandler);

function createTerminal(): void {
  // Clean terminal
  while (terminalContainer.children.length) {
    terminalContainer.removeChild(terminalContainer.children[0]);
  }
  term = new Terminal({});
  window.term = term;  // Expose `term` to window for debugging purposes
  term.on('resize', (size: { cols: number, rows: number }) => {
    if (!pid) {
      return;
    }
    const cols = size.cols;
    const rows = size.rows;
    const url = '/terminals/' + pid + '/size?cols=' + cols + '&rows=' + rows;

    fetch(url, {method: 'POST'});
  });
  protocol = (location.protocol === 'https:') ? 'wss://' : 'ws://';
  socketURL = protocol + location.hostname + ((location.port) ? (':' + location.port) : '') + '/terminals/';

  term.open(terminalContainer);
  term.winptyCompatInit();
  term.webLinksInit();
  term.fit();
  term.focus();

  addDomListener(paddingElement, 'change', setPadding);

  addDomListener(actionElements.findNext, 'keyup', (e) => {
    const searchOptions = getSearchOptions();
    searchOptions.incremental = e.key !== `Enter`;
    term.findNext(actionElements.findNext.value, searchOptions);
  });

  addDomListener(actionElements.findPrevious, 'keyup', (e) => {
    if (e.key === `Enter`) {
      term.findPrevious(actionElements.findPrevious.value, getSearchOptions());
    }
  });

  // fit is called within a setTimeout, cols and rows need this.
  setTimeout(() => {
    initOptions(term);
    // TODO: Clean this up, opt-cols/rows doesn't exist anymore
    (<HTMLInputElement>document.getElementById(`opt-cols`)).value = term.cols;
    (<HTMLInputElement>document.getElementById(`opt-rows`)).value = term.rows;
    paddingElement.value = '0';

    // Set terminal size again to set the specific dimensions on the demo
    updateTerminalSize();

    fetch('/terminals?cols=' + term.cols + '&rows=' + term.rows, {method: 'POST'}).then((res) => {
      res.text().then((processId) => {
        pid = processId;
        socketURL += processId;
        socket = new WebSocket(socketURL);
        socket.onopen = runRealTerminal;
        socket.onclose = runFakeTerminal;
        socket.onerror = runFakeTerminal;
      });
    });
  }, 0);
}

function runRealTerminal(): void {
  term.attach(socket);
  term._initialized = true;
}

function runFakeTerminal(): void {
  if (term._initialized) {
    return;
  }

  term._initialized = true;

  term.prompt = () => {
    term.write('\r\n$ ');
  };

  term.writeln('Welcome to xterm.js');
  term.writeln('This is a local terminal emulation, without a real terminal in the back-end.');
  term.writeln('Type some keys and commands to play around.');
  term.writeln('');
  term.prompt();

  term._core.register(term.addDisposableListener('key', (key, ev) => {
    const printable = !ev.altKey && !ev.altGraphKey && !ev.ctrlKey && !ev.metaKey;

    if (ev.keyCode === 13) {
      term.prompt();
    } else if (ev.keyCode === 8) {
     // Do not delete the prompt
      if (term.x > 2) {
        term.write('\b \b');
      }
    } else if (printable) {
      term.write(key);
    }
  }));

  term._core.register(term.addDisposableListener('paste', (data, ev) => {
    term.write(data);
  }));
}

function initOptions(term: TerminalType): void {
  const blacklistedOptions = [
    // Internal only options
    'cancelEvents',
    'convertEol',
    'debug',
    'handler',
    'screenKeys',
    'termName',
    'useFlowControl',
    // Complex option
    'theme'
  ];
  const stringOptions = {
    bellSound: null,
    bellStyle: ['none', 'sound'],
    cursorStyle: ['block', 'underline', 'bar'],
    experimentalCharAtlas: ['none', 'static', 'dynamic', 'webgl'],
    fontFamily: null,
    fontWeight: ['normal', 'bold', '100', '200', '300', '400', '500', '600', '700', '800', '900'],
    fontWeightBold: ['normal', 'bold', '100', '200', '300', '400', '500', '600', '700', '800', '900'],
<<<<<<< HEAD
    rendererType: ['dom', 'canvas', 'webgl'],
    experimentalBufferLineImpl: ['JsArray', 'TypedArray']
=======
    rendererType: ['dom', 'canvas']
>>>>>>> 509ce5fa
  };
  const options = Object.keys((<any>term)._core.options);
  const booleanOptions = [];
  const numberOptions = [];
  options.filter(o => blacklistedOptions.indexOf(o) === -1).forEach(o => {
    switch (typeof term.getOption(o)) {
      case 'boolean':
        booleanOptions.push(o);
        break;
      case 'number':
        numberOptions.push(o);
        break;
      default:
        if (Object.keys(stringOptions).indexOf(o) === -1) {
          console.warn(`Unrecognized option: "${o}"`);
        }
    }
  });

  let html = '';
  html += '<div class="option-group">';
  booleanOptions.forEach(o => {
    html += `<div class="option"><label><input id="opt-${o}" type="checkbox" ${term.getOption(o) ? 'checked' : ''}/> ${o}</label></div>`;
  });
  html += '</div><div class="option-group">';
  numberOptions.forEach(o => {
    html += `<div class="option"><label>${o} <input id="opt-${o}" type="number" value="${term.getOption(o)}" step="${o === 'lineHeight' ? '0.1' : '1'}"/></label></div>`;
  });
  html += '</div><div class="option-group">';
  Object.keys(stringOptions).forEach(o => {
    if (stringOptions[o]) {
      html += `<div class="option"><label>${o} <select id="opt-${o}">${stringOptions[o].map(v => `<option ${term.getOption(o) === v ? 'selected' : ''}>${v}</option>`).join('')}</select></label></div>`;
    } else {
      html += `<div class="option"><label>${o} <input id="opt-${o}" type="text" value="${term.getOption(o)}"/></label></div>`;
    }
  });
  html += '</div>';

  const container = document.getElementById('options-container');
  container.innerHTML = html;

  // Attach listeners
  booleanOptions.forEach(o => {
    const input = <HTMLInputElement>document.getElementById(`opt-${o}`);
    addDomListener(input, 'change', () => {
      console.log('change', o, input.checked);
      term.setOption(o, input.checked);
    });
  });
  numberOptions.forEach(o => {
    const input = <HTMLInputElement>document.getElementById(`opt-${o}`);
    addDomListener(input, 'change', () => {
      console.log('change', o, input.value);
      if (o === 'cols' || o === 'rows') {
        updateTerminalSize();
      } else {
        term.setOption(o, o === 'lineHeight' ? parseFloat(input.value) : parseInt(input.value, 10));
      }
    });
  });
  Object.keys(stringOptions).forEach(o => {
    const input = <HTMLInputElement>document.getElementById(`opt-${o}`);
    addDomListener(input, 'change', () => {
      console.log('change', o, input.value);
      term.setOption(o, input.value);
    });
  });
}

function addDomListener(element: HTMLElement, type: string, handler: (...args: any[]) => any): void {
  element.addEventListener(type, handler);
  term._core.register({ dispose: () => element.removeEventListener(type, handler) });
}

function updateTerminalSize(): void {
  const cols = parseInt((<HTMLInputElement>document.getElementById(`opt-cols`)).value, 10);
  const rows = parseInt((<HTMLInputElement>document.getElementById(`opt-rows`)).value, 10);
  const width = (cols * term._core.renderer.dimensions.actualCellWidth + term._core.viewport.scrollBarWidth).toString() + 'px';
  const height = (rows * term._core.renderer.dimensions.actualCellHeight).toString() + 'px';
  terminalContainer.style.width = width;
  terminalContainer.style.height = height;
  term.fit();
}<|MERGE_RESOLUTION|>--- conflicted
+++ resolved
@@ -205,12 +205,7 @@
     fontFamily: null,
     fontWeight: ['normal', 'bold', '100', '200', '300', '400', '500', '600', '700', '800', '900'],
     fontWeightBold: ['normal', 'bold', '100', '200', '300', '400', '500', '600', '700', '800', '900'],
-<<<<<<< HEAD
-    rendererType: ['dom', 'canvas', 'webgl'],
-    experimentalBufferLineImpl: ['JsArray', 'TypedArray']
-=======
-    rendererType: ['dom', 'canvas']
->>>>>>> 509ce5fa
+    rendererType: ['dom', 'canvas', 'webgl']
   };
   const options = Object.keys((<any>term)._core.options);
   const booleanOptions = [];

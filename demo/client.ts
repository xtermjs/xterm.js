--- conflicted
+++ resolved
@@ -10,21 +10,9 @@
 
 // Use tsc version (yarn watch)
 import { Terminal } from '../out/browser/public/Terminal';
-<<<<<<< HEAD
-import { AttachAddon } from '../addons/xterm-addon-attach/out/AttachAddon';
-import { CanvasAddon } from '../addons/xterm-addon-canvas/out/CanvasAddon';
-import { ClipboardAddon } from '../addons/xterm-addon-clipboard/out/ClipboardAddon';
-import { FitAddon } from '../addons/xterm-addon-fit/out/FitAddon';
-import { SearchAddon, ISearchOptions } from '../addons/xterm-addon-search/out/SearchAddon';
-import { SerializeAddon } from '../addons/xterm-addon-serialize/out/SerializeAddon';
-import { WebLinksAddon } from '../addons/xterm-addon-web-links/out/WebLinksAddon';
-import { WebglAddon } from '../addons/xterm-addon-webgl/out/WebglAddon';
-import { Unicode11Addon } from '../addons/xterm-addon-unicode11/out/Unicode11Addon';
-import { UnicodeGraphemesAddon } from '../addons/xterm-addon-unicode-graphemes/out/UnicodeGraphemesAddon';
-import { LigaturesAddon } from '../addons/xterm-addon-ligatures/out/LigaturesAddon';
-=======
 import { AttachAddon } from '../addons/addon-attach/out/AttachAddon';
 import { CanvasAddon } from '../addons/addon-canvas/out/CanvasAddon';
+import { ClipboardAddon } from '../addons/xterm-addon-clipboard/out/ClipboardAddon';
 import { FitAddon } from '../addons/addon-fit/out/FitAddon';
 import { SearchAddon, ISearchOptions } from '../addons/addon-search/out/SearchAddon';
 import { SerializeAddon } from '../addons/addon-serialize/out/SerializeAddon';
@@ -33,7 +21,6 @@
 import { Unicode11Addon } from '../addons/addon-unicode11/out/Unicode11Addon';
 import { UnicodeGraphemesAddon } from '../addons/addon-unicode-graphemes/out/UnicodeGraphemesAddon';
 import { LigaturesAddon } from '../addons/addon-ligatures/out/LigaturesAddon';
->>>>>>> 58bb7fc7
 
 // Playwright/WebKit on Windows does not support WebAssembly https://stackoverflow.com/q/62311688/1156119
 import type { ImageAddonType, IImageAddonOptions } from '../addons/addon-image/out/ImageAddon';
@@ -45,20 +32,8 @@
 
 // Use webpacked version (yarn package)
 // import { Terminal } from '../lib/xterm';
-<<<<<<< HEAD
-// import { AttachAddon } from 'xterm-addon-attach';
+// import { AttachAddon } from '@xterm/addon-attach';
 // import { ClipboardAddon } from 'xterm-addon-clipboard';
-// import { FitAddon } from 'xterm-addon-fit';
-// import { ImageAddon } from 'xterm-addon-image';
-// import { SearchAddon, ISearchOptions } from 'xterm-addon-search';
-// import { SerializeAddon } from 'xterm-addon-serialize';
-// import { WebLinksAddon } from 'xterm-addon-web-links';
-// import { WebglAddon } from 'xterm-addon-webgl';
-// import { Unicode11Addon } from 'xterm-addon-unicode11';
-// import { UnicodeGraphemesAddon } from 'xterm-addon-unicode-graphemes';
-// import { LigaturesAddon } from 'xterm-addon-ligatures';
-=======
-// import { AttachAddon } from '@xterm/addon-attach';
 // import { FitAddon } from '@xterm/addon-fit';
 // import { ImageAddon } from '@xterm/addon-image';
 // import { SearchAddon, ISearchOptions } from '@xterm/addon-search';
@@ -68,7 +43,6 @@
 // import { Unicode11Addon } from '@xterm/addon-unicode11';
 // import { UnicodeGraphemesAddon } from '@xterm/addon-unicode-graphemes';
 // import { LigaturesAddon } from '@xterm/addon-ligatures';
->>>>>>> 58bb7fc7
 
 // Pulling in the module's types relies on the <reference> above, it's looks a
 // little weird here as we're importing "this" module

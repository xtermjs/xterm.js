--- conflicted
+++ resolved
@@ -6,24 +6,14 @@
     "sourceMap": true,
     "baseUrl": ".",
     "paths": {
-<<<<<<< HEAD
-      "xterm-addon-attach": ["../addons/xterm-addon-attach"],
+      "addon-attach": ["../addons/addon-attach"],
       "xterm-addon-clipboard": ["../addons/xterm-addon-clipboard"],
-      "xterm-addon-fit": ["../addons/xterm-addon-fit"],
-      "xterm-addon-image": ["../addons/xterm-addon-image"],
-      "xterm-addon-search": ["../addons/xterm-addon-search"],
-      "xterm-addon-serialize": ["../addons/xterm-addon-serialize"],
-      "xterm-addon-web-links": ["../addons/xterm-addon-web-links"],
-      "xterm-addon-webgl": ["../addons/xterm-addon-webgl"]
-=======
-      "addon-attach": ["../addons/addon-attach"],
       "addon-fit": ["../addons/addon-fit"],
       "addon-image": ["../addons/addon-image"],
       "addon-search": ["../addons/addon-search"],
       "addon-serialize": ["../addons/addon-serialize"],
       "addon-web-links": ["../addons/addon-web-links"],
       "addon-webgl": ["../addons/addon-webgl"]
->>>>>>> 58bb7fc7
     }
   },
   "include": [

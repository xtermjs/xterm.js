{
<<<<<<< HEAD
  "compilerOptions": {
    "module": "commonjs",
    "target": "es2021",
    "rootDir": ".",
    "sourceMap": true,
    "baseUrl": ".",
    "paths": {
      "@xterm/addon-attach": ["../addons/addon-attach"],
      "@xterm/addon-clipboard": ["../addons/addon-clipboard"],
      "@xterm/addon-fit": ["../addons/addon-fit"],
      "@xterm/addon-image": ["../addons/addon-image"],
      "@xterm/addon-search": ["../addons/addon-search"],
      "@xterm/addon-serialize": ["../addons/addon-serialize"],
      "@xterm/addon-web-fonts": ["../addons/addon-web-fonts"],
      "@xterm/addon-web-links": ["../addons/addon-web-links"],
      "@xterm/addon-webgl": ["../addons/addon-webgl"],
      "@xterm/addon-unicode11": ["../addons/addon-unicode11"],
      "@xterm/addon-unicode-graphemes": ["../addons/addon-unicode-graphemes"],
      "@xterm/addon-ligatures": ["../addons/addon-ligatures"]
    }
  },
  "include": [
    "client.ts",
    "../typings/xterm.d.ts"
  ]
=======
  "references": [
    { "path": "./client" },
    { "path": "./server" }
  ],
  "files": []
>>>>>>> 73e33575
}<|MERGE_RESOLUTION|>--- conflicted
+++ resolved
@@ -1,35 +1,7 @@
 {
-<<<<<<< HEAD
-  "compilerOptions": {
-    "module": "commonjs",
-    "target": "es2021",
-    "rootDir": ".",
-    "sourceMap": true,
-    "baseUrl": ".",
-    "paths": {
-      "@xterm/addon-attach": ["../addons/addon-attach"],
-      "@xterm/addon-clipboard": ["../addons/addon-clipboard"],
-      "@xterm/addon-fit": ["../addons/addon-fit"],
-      "@xterm/addon-image": ["../addons/addon-image"],
-      "@xterm/addon-search": ["../addons/addon-search"],
-      "@xterm/addon-serialize": ["../addons/addon-serialize"],
-      "@xterm/addon-web-fonts": ["../addons/addon-web-fonts"],
-      "@xterm/addon-web-links": ["../addons/addon-web-links"],
-      "@xterm/addon-webgl": ["../addons/addon-webgl"],
-      "@xterm/addon-unicode11": ["../addons/addon-unicode11"],
-      "@xterm/addon-unicode-graphemes": ["../addons/addon-unicode-graphemes"],
-      "@xterm/addon-ligatures": ["../addons/addon-ligatures"]
-    }
-  },
-  "include": [
-    "client.ts",
-    "../typings/xterm.d.ts"
-  ]
-=======
   "references": [
     { "path": "./client" },
     { "path": "./server" }
   ],
   "files": []
->>>>>>> 73e33575
 }
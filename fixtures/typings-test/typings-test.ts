/**
 * @license MIT
 */

/// <reference path="../../typings/xterm.d.ts" />

import { Terminal } from 'xterm';

namespace constructor {
  {
    new Terminal();
    new Terminal({});
    new Terminal({
      cols: 1,
      rows: 1
    });
    new Terminal({
      'cols': 1,
      'cursorBlink': true,
      'cursorStyle': 'block',
      'disableStdin': false,
      'rows': 1,
      'scrollback': 10,
      'tabStopWidth': 2,
    });
  }
}

namespace properties {
  {
    const t: Terminal = new Terminal();
    const element: HTMLElement = t.element;
    const textarea: HTMLTextAreaElement = t.textarea;
  }
}

namespace static_methods {
  {
    Terminal.applyAddon({});
    Terminal.applyAddon({});
    Terminal.applyAddon({});
    Terminal.applyAddon({});
    Terminal.applyAddon({});
    Terminal.applyAddon({});
  }
}

namespace methods_core {
  {
    const t: Terminal = new Terminal();
    t.blur();
    t.focus();
    t.destroy();
    t.clear();
    t.refresh(0, 1);
    t.reset();
    t.resize(1, 1);
    t.write('foo');
    t.writeln('foo');
  }
  {
    const t: Terminal = new Terminal();
    // no arg
    t.on('blur', () => {});
    t.on('focus', () => {});
    t.on('linefeed', () => {});
    t.on('selection', () => {});
    // args
    t.on('data', () => {});
    t.on('data', (data: string) => console.log(data));
    t.on('key', () => {});
    t.on('key', (key: string) => console.log(key, event));
    t.on('key', (key: string, event: KeyboardEvent) => console.log(key, event));
    t.on('keydown', () => {});
    t.on('keydown', (event: KeyboardEvent) => console.log(event));
    t.on('keypress', () => {});
    t.on('keypress', (event: KeyboardEvent) => console.log(event));
    t.on('refresh', () => {});
    t.on('refresh', (data: {start: number, end: number}) => console.log(data));
    t.on('resize', () => {});
    t.on('resize', (data: {cols: number, rows: number}) => console.log(data));
    t.on('scroll', () => {});
    t.on('scroll', (ydisp: number) => console.log(ydisp));
    t.on('title', () => {});
    t.on('title', (title: string) => console.log(title));
  }
  {
    const t: Terminal = new Terminal();
    // no arg
    t.off('blur', () => {});
    t.off('focus', () => {});
    t.off('linefeed', () => {});
    t.off('selection', () => {});
    // args
    t.off('data', () => {});
    t.off('data', (data: string) => console.log(data));
    t.off('key', () => {});
    t.off('key', (key: string) => console.log(key, event));
    t.off('key', (key: string, event: KeyboardEvent) => console.log(key, event));
    t.off('keydown', () => {});
    t.off('keydown', (event: KeyboardEvent) => console.log(event));
    t.off('keypress', () => {});
    t.off('keypress', (event: KeyboardEvent) => console.log(event));
    t.off('refresh', () => {});
    t.off('refresh', (data: {element: HTMLElement, start: number, end: number}) => console.log(data));
    t.off('resize', () => {});
    t.off('resize', (data: {terminal: Terminal, cols: number, rows: number}) => console.log(data));
    t.off('scroll', () => {});
    t.off('scroll', (ydisp: number) => console.log(ydisp));
    t.off('title', () => {});
    t.off('title', (title: string) => console.log(title));
  }
  {
    const t: Terminal = new Terminal();
    const e: HTMLElement = null;
    t.open(e);
  }
  {
    const t: Terminal = new Terminal();
    t.attachCustomKeyEventHandler((e: KeyboardEvent) => true);
    t.attachCustomKeyEventHandler((e: KeyboardEvent) => false);
  }
  namespace options {
    {
      const t: Terminal = new Terminal();
      const r01: string = t.getOption('cursorStyle');
      const r02: string = t.getOption('termName');
      const r03: boolean = t.getOption('cancelEvents');
      const r04: boolean = t.getOption('convertEol');
      const r05: boolean = t.getOption('cursorBlink');
      const r06: boolean = t.getOption('debug');
      const r07: boolean = t.getOption('disableStdin');
      const r08: boolean = t.getOption('popOnBell');
      const r09: boolean = t.getOption('screenKeys');
      const r10: boolean = t.getOption('useFlowControl');
      const r11: boolean = t.getOption('visualBell');
      const r12: string[] = t.getOption('colors');
      const r13: number = t.getOption('cols');
      const r14: number = t.getOption('rows');
      const r15: number = t.getOption('tabStopWidth');
      const r16: number = t.getOption('scrollback');
      const r18: (data: string) => void = t.getOption('handler');
      const r19: string = t.getOption('bellSound');
      const r20: string = t.getOption('bellStyle');
      const r21: boolean = t.getOption('enableBold');
      const r22: number = t.getOption('letterSpacing');
<<<<<<< HEAD
      const r23: boolean = t.getOption('rightClickSelectsWord');
=======
      const r23: boolean = t.getOption('macOptionIsMeta');
      const r24: string = t.getOption('fontWeight');
      const r25: string = t.getOption('fontWeightBold');
>>>>>>> 6c54c6cd
    }
    {
      const t: Terminal = new Terminal();
      t.setOption('cursorStyle', 'bar');
      t.setOption('cursorStyle', 'block');
      t.setOption('cursorStyle', 'underline');
      t.setOption('termName', 'foo');
      t.setOption('cancelEvents', true);
      t.setOption('convertEol', true);
      t.setOption('cursorBlink', true);
      t.setOption('debug', true);
      t.setOption('disableStdin', true);
      t.setOption('enableBold', true);
      t.setOption('fontWeight', 'normal');
      t.setOption('fontWeight', 'bold');
      t.setOption('fontWeightBold', 'normal');
      t.setOption('fontWeightBold', 'bold');
      t.setOption('popOnBell', true);
      t.setOption('screenKeys', true);
      t.setOption('useFlowControl', true);
      t.setOption('visualBell', true);
      t.setOption('colors', ['a', 'b']);
      t.setOption('letterSpacing', 1);
      t.setOption('cols', 1);
      t.setOption('rows', 1);
      t.setOption('tabStopWidth', 1);
      t.setOption('scrollback', 1);
      t.setOption('handler', (data: string) => console.log(data));
      t.setOption('bellSound', 'foo');
      t.setOption('bellStyle', 'none');
      // t.setOption('bellStyle', 'visual');
      t.setOption('bellStyle', 'sound');
      // t.setOption('bellStyle', 'both');
      t.setOption('fontSize', 1);
      t.setOption('lineHeight', 1);
      t.setOption('fontFamily', 'foo');
      t.setOption('theme', {background: '#ff0000'});
<<<<<<< HEAD
      t.setOption('rightClickSelectsWord', false);
=======
      t.setOption('macOptionIsMeta', true);
>>>>>>> 6c54c6cd
    }
  }
  namespace scrolling {
    {
      const t: Terminal = new Terminal();
      t.scrollLines(-1);
      t.scrollLines(1);
      t.scrollLines(-1);
      t.scrollLines(1);
      t.scrollToTop();
      t.scrollToBottom();
    }
  }
  namespace selection {
    {
      const t: Terminal = new Terminal();
      const r1: boolean = t.hasSelection();
      const r2: string = t.getSelection();
      t.clearSelection();
      t.selectAll();
    }
  }
}

namespace methods_experimental {
  {
    const t: Terminal = new Terminal();
    t.registerLinkMatcher(/foo/, () => {});
    t.registerLinkMatcher(new RegExp('foo'), () => {});
    t.registerLinkMatcher(/foo/, () => {}, {});
    t.registerLinkMatcher(/foo/, (event: MouseEvent, uri: string) => {
      console.log(event, uri);
      return void 0;
    }, {});
    t.registerLinkMatcher(/foo/, () => true, {});
    t.registerLinkMatcher(/foo/, () => false, {});
    t.registerLinkMatcher(/foo/, () => true, {
      matchIndex: 1
    });
    t.registerLinkMatcher(/foo/, () => true, {
      matchIndex: 1,
      priority: 1,
      validationCallback: (uri: string, callback: (isValid: boolean) => void) => {
        console.log(uri, callback);
      },
      tooltipCallback: (e: MouseEvent, uri: string) => {
        console.log(e, uri);
      },
      leaveCallback: () => {}
    });
    t.deregisterLinkMatcher(1);
  }
}<|MERGE_RESOLUTION|>--- conflicted
+++ resolved
@@ -144,13 +144,10 @@
       const r20: string = t.getOption('bellStyle');
       const r21: boolean = t.getOption('enableBold');
       const r22: number = t.getOption('letterSpacing');
-<<<<<<< HEAD
-      const r23: boolean = t.getOption('rightClickSelectsWord');
-=======
       const r23: boolean = t.getOption('macOptionIsMeta');
       const r24: string = t.getOption('fontWeight');
       const r25: string = t.getOption('fontWeightBold');
->>>>>>> 6c54c6cd
+      const r26: boolean = t.getOption('rightClickSelectsWord');
     }
     {
       const t: Terminal = new Terminal();
@@ -188,11 +185,8 @@
       t.setOption('lineHeight', 1);
       t.setOption('fontFamily', 'foo');
       t.setOption('theme', {background: '#ff0000'});
-<<<<<<< HEAD
+      t.setOption('macOptionIsMeta', true);
       t.setOption('rightClickSelectsWord', false);
-=======
-      t.setOption('macOptionIsMeta', true);
->>>>>>> 6c54c6cd
     }
   }
   namespace scrolling {

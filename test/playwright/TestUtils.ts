--- conflicted
+++ resolved
@@ -216,11 +216,8 @@
       return new Promise(r => term.writeln(typeof data === 'string' ? data : new Uint8Array(data), r));
     }, [await this.getHandle(), typeof data === 'string' ? data : Array.from(data)] as const);
   }
-<<<<<<< HEAD
   public async insertHtml(html: string): Promise<void> { return this._page.evaluate(([term, html]) => term.insertHtml(html), [await this.getHandle(), html] as const); }
-=======
   public async input(data: string, wasUserInput: boolean = true): Promise<void> { return this.evaluate(([term]) => term.input(data, wasUserInput)); }
->>>>>>> b351bd1f
   public async resize(cols: number, rows: number): Promise<void> { return this._page.evaluate(([term, cols, rows]) => term.resize(cols, rows), [await this.getHandle(), cols, rows] as const); }
   public async registerMarker(y?: number | undefined): Promise<IMarker> { return this._page.evaluate(([term, y]) => term.registerMarker(y), [await this.getHandle(), y] as const); }
   public async registerDecoration(decorationOptions: IDecorationOptions): Promise<IDecoration | undefined> { return this._page.evaluate(([term, decorationOptions]) => term.registerDecoration(decorationOptions), [await this.getHandle(), decorationOptions] as const); }

--- conflicted
+++ resolved
@@ -4,13 +4,8 @@
  */
 
 import type { Terminal, IDisposable, ITerminalAddon, IDecoration } from '@xterm/xterm';
-<<<<<<< HEAD
 import type { SearchAddon as ISearchApi, ISearchOptions, ISearchDecorationOptions } from '@xterm/addon-search';
-import { Emitter } from 'vs/base/common/event';
-=======
-import type { SearchAddon as ISearchApi } from '@xterm/addon-search';
 import { Emitter, Event } from 'vs/base/common/event';
->>>>>>> e37aba59
 import { combinedDisposable, Disposable, dispose, MutableDisposable, toDisposable } from 'vs/base/common/lifecycle';
 
 interface IInternalSearchOptions {

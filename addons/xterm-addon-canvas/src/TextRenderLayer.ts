/**
 * Copyright (c) 2017 The xterm.js authors. All rights reserved.
 * @license MIT
 */

import { IRenderDimensions } from 'browser/renderer/shared/Types';
import { JoinedCellData } from 'browser/services/CharacterJoinerService';
import { ICharacterJoinerService, ICoreBrowserService, IThemeService } from 'browser/services/Services';
import { CharData, ICellData } from 'common/Types';
import { AttributeData } from 'common/buffer/AttributeData';
import { CellData } from 'common/buffer/CellData';
<<<<<<< HEAD
import { IOptionsService, IBufferService, IDecorationService } from 'common/services/Services';
import { ICoreBrowserService, IThemeService } from 'browser/services/Services';
import { color, css } from 'common/Color';
=======
import { Content, NULL_CELL_CODE } from 'common/buffer/Constants';
import { IBufferService, IDecorationService, IOptionsService } from 'common/services/Services';
>>>>>>> 34933d2c
import { Terminal } from 'xterm';
import { BaseRenderLayer } from './BaseRenderLayer';
import { GridCache } from './GridCache';

/**
 * This CharData looks like a null character, which will forc a clear and render
 * when the character changes (a regular space ' ' character may not as it's
 * drawn state is a cleared cell).
 */
// const OVERLAP_OWNED_CHAR_DATA: CharData = [null, '', 0, -1];

export class TextRenderLayer extends BaseRenderLayer {
  private _state: GridCache<CharData>;
  private _characterWidth: number = 0;
  private _characterFont: string = '';
  private _characterOverlapCache: { [key: string]: boolean } = {};
  private _workCell = new CellData();

  constructor(
    terminal: Terminal,
    container: HTMLElement,
    zIndex: number,
    alpha: boolean,
    bufferService: IBufferService,
    optionsService: IOptionsService,
    decorationService: IDecorationService,
    coreBrowserService: ICoreBrowserService,
    themeService: IThemeService
  ) {
    super(terminal, container, 'text', zIndex, alpha, themeService, bufferService, optionsService, decorationService, coreBrowserService);
    this._state = new GridCache<CharData>();
    this.register(optionsService.onSpecificOptionChange('allowTransparency', value => this._setTransparency(value)));
  }

  public resize(dim: IRenderDimensions): void {
    super.resize(dim);

    // Clear the character width cache if the font or width has changed
    const terminalFont = this._getFont(false, false);
    if (this._characterWidth !== dim.device.char.width || this._characterFont !== terminalFont) {
      this._characterWidth = dim.device.char.width;
      this._characterFont = terminalFont;
      this._characterOverlapCache = {};
    }
    // Resizing the canvas discards the contents of the canvas so clear state
    this._state.clear();
    this._state.resize(this._bufferService.cols, this._bufferService.rows);
  }

  public reset(): void {
    this._state.clear();
    this._clearAll();
  }

  private _forEachCell(
    firstRow: number,
    lastRow: number,
    callback: (
      cell: ICellData,
      x: number,
      y: number
    ) => void
  ): void {
    for (let y = firstRow; y <= lastRow; y++) {
      const row = y + this._bufferService.buffer.ydisp;
      const line = this._bufferService.buffer.lines.get(row);
      if (! line)
        continue;
      line.scanInit(this._workCell);
      for (let x = 0; x < this._bufferService.cols; x++) {
        line.scanNext(this._workCell, 1, 0);
        let cell = this._workCell;

        // If true, indicates that the current character(s) to draw were joined.
        let isJoined = false;
        let lastCharX = x;

        // The character to the left is a wide character, drawing is owned by
        // the char at x-1
        if (cell.getWidth() === 0) {
          continue;
        }

        // exit early for NULL and SP
        // NOTE: commented out due to #4120 (needs a more clever patch to keep things performant)
        // const code = cell.getCode();
        // if (code === 0 || code === 32) {
        //  continue;
        // }

        // Process any joined character ranges as needed. Because of how the
        // ranges are produced, we know that they are valid for the characters
        // and attributes of our input.
        /*
        if (joinedRanges.length > 0 && x === joinedRanges[0][0]) {
          isJoined = true;
          const range = joinedRanges.shift()!;

          // We already know the exact start and end column of the joined range,
          // so we get the string and width representing it directly
          cell = new JoinedCellData(
            this._workCell,
            line!.translateToString(true, range[0], range[1]),
            range[1] - range[0]
          );

          // Skip over the cells occupied by this range in the loop
          lastCharX = range[1] - 1;
        }
        */
        // If the character is an overlapping char and the character to the
        // right is a space, take ownership of the cell to the right. We skip
        // this check for joined characters because their rendering likely won't
        // yield the same result as rendering the last character individually.
        if (!isJoined && this._isOverlapping(cell)) {
          // If the character is overlapping, we want to force a re-render on every
          // frame. This is specifically to work around the case where two
          // overlaping chars `a` and `b` are adjacent, the cursor is moved to b and a
          // space is added. Without this, the first half of `b` would never
          // get removed, and `a` would not re-render because it thinks it's
          // already in the correct state.
          // this._state.cache[x][y] = OVERLAP_OWNED_CHAR_DATA;
          if (lastCharX < line!.length - 1 && line!.getCodePoint(lastCharX + 1) === NULL_CELL_CODE) {
            // patch width to 2
            cell.content &= ~Content.WIDTH_MASK;
            cell.content |= 2 << Content.WIDTH_SHIFT;
            // this._clearChar(x + 1, y);
            // The overlapping char's char data will force a clear and render when the
            // overlapping char is no longer to the left of the character and also when
            // the space changes to another character.
            // this._state.cache[x + 1][y] = OVERLAP_OWNED_CHAR_DATA;
          }
        }

        callback(
          cell,
          x,
          y
        );

        x = lastCharX;
      }
    }
  }

  /**
   * Draws the background for a specified range of columns. Tries to batch adjacent cells of the
   * same color together to reduce draw calls.
   */
  private _drawBackground(firstRow: number, lastRow: number): void {
    const ctx = this._ctx;
    const cols = this._bufferService.cols;
    let startX: number = 0;
    let startY: number = 0;
    let prevFillStyle: string | null = null;

    ctx.save();

    this._forEachCell(firstRow, lastRow, (cell, x, y) => {
      // libvte and xterm both draw the background (but not foreground) of invisible characters,
      // so we should too.
      let nextFillStyle = null; // null represents default background color

      if (cell.isInverse()) {
        if (cell.isFgDefault()) {
          nextFillStyle = this._themeService.colors.foreground.css;
        } else if (cell.isFgRGB()) {
          nextFillStyle = `rgb(${AttributeData.toColorRGB(cell.getFgColor()).join(',')})`;
        } else {
          nextFillStyle = this._themeService.colors.ansi[cell.getFgColor()].css;
        }
      } else if (cell.isBgRGB()) {
        nextFillStyle = `rgb(${AttributeData.toColorRGB(cell.getBgColor()).join(',')})`;
      } else if (cell.isBgPalette()) {
        nextFillStyle = this._themeService.colors.ansi[cell.getBgColor()].css;
      }

      // Get any decoration foreground/background overrides, this must be fetched before the early
      // exist but applied after inverse
      let isTop = false;
      this._decorationService.forEachDecorationAtCell(x, this._bufferService.buffer.ydisp + y, undefined, d => {
        if (d.options.layer !== 'top' && isTop) {
          return;
        }
        if (d.backgroundColorRGB) {
          nextFillStyle = d.backgroundColorRGB.css;
        }
        isTop = d.options.layer === 'top';
      });

      if (prevFillStyle === null) {
        // This is either the first iteration, or the default background was set. Either way, we
        // don't need to draw anything.
        startX = x;
        startY = y;
      }

      if (y !== startY) {
        // our row changed, draw the previous row
        ctx.fillStyle = prevFillStyle || '';
        this._fillCells(startX, startY, cols - startX, 1);
        startX = x;
        startY = y;
      } else if (prevFillStyle !== nextFillStyle) {
        // our color changed, draw the previous characters in this row
        ctx.fillStyle = prevFillStyle || '';
        this._fillCells(startX, startY, x - startX, 1);
        startX = x;
        startY = y;
      }

      prevFillStyle = nextFillStyle;
    });

    // flush the last color we encountered
    if (prevFillStyle !== null) {
      ctx.fillStyle = prevFillStyle;
      this._fillCells(startX, startY, cols - startX, 1);
    }

    ctx.restore();
  }

  private _drawForeground(firstRow: number, lastRow: number): void {
    this._forEachCell(firstRow, lastRow, (cell, x, y) => this._drawChars(cell, x, y));
  }

  public handleGridChanged(firstRow: number, lastRow: number): void {
    // Resize has not been called yet
    if (this._state.cache.length === 0) {
      return;
    }

    if (this._charAtlas) {
      this._charAtlas.beginFrame();
    }

    this._clearCells(0, firstRow, this._bufferService.cols, lastRow - firstRow + 1);
    this._drawBackground(firstRow, lastRow);
    this._drawForeground(firstRow, lastRow);
  }

  /**
   * Whether a character is overlapping to the next cell.
   */
  private _isOverlapping(cell: ICellData): boolean {
    // Only single cell characters can be overlapping, rendering issues can
    // occur without this check
    if (cell.getWidth() !== 1) {
      return false;
    }

    // We assume that any ascii character will not overlap
    if (cell.getCode() < 256) {
      return false;
    }

    const chars = cell.getChars();

    // Deliver from cache if available
    if (this._characterOverlapCache.hasOwnProperty(chars)) {
      return this._characterOverlapCache[chars];
    }

    // Setup the font
    this._ctx.save();
    this._ctx.font = this._characterFont;

    // Measure the width of the character, but Math.floor it
    // because that is what the renderer does when it calculates
    // the character dimensions we are comparing against
    const overlaps = Math.floor(this._ctx.measureText(chars).width) > this._characterWidth;

    // Restore the original context
    this._ctx.restore();

    // Cache and return
    this._characterOverlapCache[chars] = overlaps;
    return overlaps;
  }
}<|MERGE_RESOLUTION|>--- conflicted
+++ resolved
@@ -9,14 +9,8 @@
 import { CharData, ICellData } from 'common/Types';
 import { AttributeData } from 'common/buffer/AttributeData';
 import { CellData } from 'common/buffer/CellData';
-<<<<<<< HEAD
-import { IOptionsService, IBufferService, IDecorationService } from 'common/services/Services';
-import { ICoreBrowserService, IThemeService } from 'browser/services/Services';
-import { color, css } from 'common/Color';
-=======
 import { Content, NULL_CELL_CODE } from 'common/buffer/Constants';
 import { IBufferService, IDecorationService, IOptionsService } from 'common/services/Services';
->>>>>>> 34933d2c
 import { Terminal } from 'xterm';
 import { BaseRenderLayer } from './BaseRenderLayer';
 import { GridCache } from './GridCache';

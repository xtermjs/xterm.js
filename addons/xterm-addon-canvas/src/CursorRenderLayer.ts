--- conflicted
+++ resolved
@@ -25,15 +25,9 @@
 
 export class CursorRenderLayer extends BaseRenderLayer {
   private _state: ICursorState;
-<<<<<<< HEAD
   private _cursorRenderers: {[key: string]: (x: number, y: number, cell: CellData) => void};
-  private _cursorBlinkStateManager: CursorBlinkStateManager | undefined;
+  private _cursorBlinkStateManager: MutableDisposable<CursorBlinkStateManager> = this.register(new MutableDisposable());
   private _cell: CellData = new CellData();
-=======
-  private _cursorRenderers: {[key: string]: (x: number, y: number, cell: ICellData) => void};
-  private _cursorBlinkStateManager: MutableDisposable<CursorBlinkStateManager> = this.register(new MutableDisposable());
-  private _cell: ICellData = new CellData();
->>>>>>> 34933d2c
 
   constructor(
     terminal: Terminal,

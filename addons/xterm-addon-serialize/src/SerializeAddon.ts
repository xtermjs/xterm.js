--- conflicted
+++ resolved
@@ -5,10 +5,9 @@
  * (EXPERIMENTAL) This Addon is still under development
  */
 
-<<<<<<< HEAD
-import { Terminal, ITerminalAddon, IBuffer, IBufferCell, IBufferRange } from 'xterm';
+import { channels, css } from 'common/Color';
 import { IAttributeData, IColor } from 'common/Types';
-import { channels, css } from 'common/Color';
+import { IBuffer, IBufferCell, IBufferRange, ITerminalAddon, Terminal } from 'xterm';
 
 // HACK: Duplicated from theme service as esbuild complained when referenced
 export const DEFAULT_ANSI_COLORS = Object.freeze((() => {
@@ -57,11 +56,6 @@
 
   return colors;
 })());
-=======
-import { DEFAULT_ANSI_COLORS } from 'browser/services/ThemeService';
-import { IAttributeData, IColor } from 'common/Types';
-import { IBuffer, IBufferCell, IBufferRange, ITerminalAddon, Terminal } from 'xterm';
->>>>>>> 2268ae39
 
 function constrain(value: number, low: number, high: number): number {
   return Math.max(low, Math.min(value, high));

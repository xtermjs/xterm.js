--- conflicted
+++ resolved
@@ -21,11 +21,7 @@
     "strict": true,
     "types": [
       "../../../node_modules/@types/node",
-<<<<<<< HEAD
-      "../../../out-tsc/test-api/TestUtils"
-=======
-      "../../../out-test/playwright/TestUtils"
->>>>>>> 795839cb
+      "../../../out-tsc/playwright/TestUtils"
     ]
   },
   "include": [

--- conflicted
+++ resolved
@@ -214,12 +214,7 @@
     return this._atlas ? this._atlas.beginFrame() : true;
   }
 
-<<<<<<< HEAD
   public updateCell(x: number, y: number, code: number, bg: number, fg: number, ext: number, chars: string, lastBg: number, variantOffset: number): void {
-=======
-  @traceCall
-  public updateCell(x: number, y: number, code: number, bg: number, fg: number, ext: number, chars: string, lastBg: number): void {
->>>>>>> 6f0a5c9f
     // Since this function is called for every cell (`rows*cols`), it must be very optimized. It
     // should not instantiate any variables unless a new glyph is drawn to the cache where the
     // slight slowdown is acceptable for the developer ergonomics provided as it's a once of for
